name: Build Image
permissions: read-all

on:
  workflow_call:
    inputs:
      environment:
        required: true
        type: string
      image_tag:
        required: true
        type: string
    outputs:
      image_digest:
        description: "Digest of the built image"
        value: ${{ jobs.push_to_registry_env.outputs.image_digest }}

jobs:
  push_to_registry_env:
    name: Push Docker Image to Docker Hub
    runs-on: ubuntu-latest
    environment: ${{ inputs.environment }}
    outputs:
      image_digest: ${{ steps.build.outputs.digest }}
    steps:
      - name: Check out the repo
<<<<<<< HEAD
        uses: actions/checkout@11bd71901bbe5b1630ceea73d27597364c9af683 # v4

=======
        uses: actions/checkout@08c6903cd8c0fde910a37f88322edcfb5dd907a8 # v4
      
>>>>>>> 9793b9e3
      - name: Log in to Docker Hub
        uses: docker/login-action@184bdaa0721073962dff0199f1fb9940f07167d1 # v3.5.0
        with:
          username: ${{ secrets.DOCKER_USERNAME }}
          password: ${{ secrets.DOCKER_PASSWORD }}

      - name: Extract metadata (tags, labels) for Docker
        id: meta
        uses: docker/metadata-action@c1e51972afc2121e065aed6d45c65596fe445f3f # v5.8.0
        with:
          images: willnilges/meshdb

      - name: Build and push Docker image
        id: build
        uses: docker/build-push-action@263435318d21b8e681c14492fe198d362a7d2c83
        with:
          context: .
          file: ./Dockerfile
          push: true
          tags: ${{ inputs.image_tag }}
          labels: ${{ steps.meta.outputs.labels }}<|MERGE_RESOLUTION|>--- conflicted
+++ resolved
@@ -24,13 +24,7 @@
       image_digest: ${{ steps.build.outputs.digest }}
     steps:
       - name: Check out the repo
-<<<<<<< HEAD
-        uses: actions/checkout@11bd71901bbe5b1630ceea73d27597364c9af683 # v4
-
-=======
         uses: actions/checkout@08c6903cd8c0fde910a37f88322edcfb5dd907a8 # v4
-      
->>>>>>> 9793b9e3
       - name: Log in to Docker Hub
         uses: docker/login-action@184bdaa0721073962dff0199f1fb9940f07167d1 # v3.5.0
         with:
