name: Deploy to K8s
permissions: read-all

on:
  workflow_call:
    inputs:
      environment:
        required: true
        type: string
      image_digest:
        required: true
        type: string

jobs:
  deploy_to_k8s:
    name: Deploy to k8s
    environment: ${{ inputs.environment }}
    runs-on: ubuntu-latest
    steps:
<<<<<<< HEAD
      - name: Check out the repo
        uses: actions/checkout@11bd71901bbe5b1630ceea73d27597364c9af683 # v4
=======
    - name: Check out the repo
      uses: actions/checkout@08c6903cd8c0fde910a37f88322edcfb5dd907a8 # v4
>>>>>>> 9793b9e3

      - name: Install SSH key
        uses: shimataro/ssh-key-action@d4fffb50872869abe2d9a9098a6d9c5aa7d16be4 # v2
        with:
          key: ${{ secrets.SSH_PRIVATE_KEY }}
          name: id_ed25519 # optional
          known_hosts: ${{ secrets.SSH_KNOWN_HOSTS }}
          if_key_exists: fail # replace / ignore / fail; optional (defaults to fail)

      - name: Setup WireGuard
        run: |
          sudo apt install wireguard
          echo "${{ secrets.WIREGUARD_PRIVATE_KEY }}" > privatekey
          sudo ip link add dev wg1 type wireguard
          sudo ip address add dev wg1 ${{ secrets.WIREGUARD_OVERLAY_NETWORK_IP }} peer ${{ secrets.SSH_TARGET_IP }}
          sudo wg set wg1 listen-port 48123 private-key privatekey peer ${{ secrets.WIREGUARD_PEER_PUBLIC_KEY }} allowed-ips 0.0.0.0/0 endpoint ${{ secrets.WIREGUARD_ENDPOINT }}
          sudo ip link set up dev wg1

          # Ensure we can contact the target
          ping ${{ secrets.SSH_TARGET_IP }} -w 4 || exit 1

      - name: Deploy Helm Chart
        run: |
          # Get the kubeconfig
          scp ${{ secrets.SSH_USER }}@${{ secrets.SSH_TARGET_IP }}:~/.kube/config ./

          # Install the chart with helm
          helm upgrade --install --kubeconfig ./config --kube-apiserver https://${{ secrets.SSH_TARGET_IP }}:6443 -n ${{ vars.APP_NAMESPACE }} --create-namespace ${{ vars.APP_NAMESPACE }} infra/helm/${{ vars.APP_NAMESPACE }}/ \
          --set meshdb_app_namespace="${{ vars.APP_NAMESPACE }}" \
          --set nginx.server_name="${{ vars.SERVER_NAME }}" \
          --set pg.password="${{ secrets.PG_PASSWORD}}" \
          --set pg.password_ro="${{ secrets.PG_PASSWORD_RO}}" \
          --set aws.access_key_id="${{ secrets.ACCESS_KEY_ID }}" \
          --set aws.secret_access_key="${{ secrets.SECRET_ACCESS_KEY }}" \
          --set email.smtp_host="${{ vars.SMTP_HOST }}" \
          --set email.smtp_port="${{ vars.SMTP_PORT }}" \
          --set email.smtp_user="${{ vars.SMTP_USER }}" \
          --set email.smtp_password="${{ secrets.SMTP_PASSWORD }}" \
          --set meshweb.backup_s3_base_folder="${{ vars.BACKUP_S3_BASE_FOLDER }}" \
          --set meshweb.backup_s3_bucket_name="${{ secrets.BACKUP_S3_BUCKET_NAME }}" \
          --set meshweb.join_record_bucket_name="${{ secrets.JOIN_RECORD_BUCKET_NAME }}" \
          --set meshweb.join_record_prefix="${{ secrets.JOIN_RECORD_PREFIX }}" \
          --set meshweb.django_secret_key="${{ secrets.DJANGO_SECRET_KEY }}" \
          --set meshweb.nn_assign_psk="${{ secrets.NN_ASSIGN_PSK }}" \
          --set meshweb.query_psk="${{ secrets.QUERY_PSK }}" \
          --set meshweb.pano_github_token="${{ secrets.GH_TOKEN }}" \
          --set meshweb.recaptcha_disable="${{ vars.RECAPTCHA_DISABLE_VALIDATION }}" \
          --set meshweb.recaptcha_v2_secret="${{ secrets.RECAPTCHA_SERVER_SECRET_KEY_V2 }}" \
          --set meshweb.recaptcha_v3_secret="${{ secrets.RECAPTCHA_SERVER_SECRET_KEY_V3 }}" \
          --set meshweb.recaptcha_score_threshold="${{ vars.RECAPTCHA_INVISIBLE_TOKEN_SCORE_THRESHOLD }}" \
          --set uisp.url="${{ secrets.UISP_URL }}" \
          --set uisp.user="${{ secrets.UISP_USER }}" \
          --set uisp.psk="${{ secrets.UISP_PSK }}" \
          --set adminmap.base_url="${{ vars.ADMIN_MAP_BASE_URL }}" \
          --set map.base_url="${{ vars.MAP_BASE_URL }}" \
          --set meshweb.los_url="${{ vars.LOS_URL }}" \
          --set meshweb.forms_url="${{ vars.FORMS_URL }}" \
          --set meshdb.site_base_url="${{ vars.SITE_BASE_URL }}" \
          --set meshweb.slack_webhook="${{ secrets.SLACK_ADMIN_NOTIFICATIONS_WEBHOOK_URL }}" \
          --set meshweb.slack_join_webhook="${{ secrets.SLACK_JOIN_REQUESTS_CHANNEL_WEBHOOK_URL }}" \
          --set meshweb.osticket_api_token="${{ secrets.OSTICKET_API_TOKEN }}" \
          --set meshweb.osticket_new_ticket_endpoint="${{ vars.OSTICKET_NEW_TICKET_ENDPOINT }}" \
          --set meshweb.environment="${{ inputs.environment }}" \
          --set ingress.hosts[0].host="${{ vars.INGRESS_HOST }}",ingress.hosts[0].paths[0].path=/,ingress.hosts[0].paths[0].pathType=Prefix \
          --set ingress.hosts[1].host="${{ vars.INGRESS_HOST_LEGACY }}",ingress.hosts[1].paths[0].path=/,ingress.hosts[1].paths[0].pathType=Prefix \
          --set imageCredentials.username="${{ secrets.PULL_SECRET_USERNAME }}" \
          --set imageCredentials.password="${{ secrets.PULL_SECRET_PASSWORD }}" \
          --set imageCredentials.email="${{ secrets.PULL_SECRET_EMAIL }}" \
          --set meshweb.image.digest="${{ inputs.image_digest }}" \
          --set celery.image.digest="${{ inputs.image_digest }}"

          # Wait for deploy to complete
          kubectl --kubeconfig ./config --server https://${{ secrets.SSH_TARGET_IP }}:6443 -n ${{ vars.APP_NAMESPACE }} rollout status deployment --timeout 30m<|MERGE_RESOLUTION|>--- conflicted
+++ resolved
@@ -17,13 +17,8 @@
     environment: ${{ inputs.environment }}
     runs-on: ubuntu-latest
     steps:
-<<<<<<< HEAD
-      - name: Check out the repo
-        uses: actions/checkout@11bd71901bbe5b1630ceea73d27597364c9af683 # v4
-=======
     - name: Check out the repo
       uses: actions/checkout@08c6903cd8c0fde910a37f88322edcfb5dd907a8 # v4
->>>>>>> 9793b9e3
 
       - name: Install SSH key
         uses: shimataro/ssh-key-action@d4fffb50872869abe2d9a9098a6d9c5aa7d16be4 # v2
