--- conflicted
+++ resolved
@@ -56,12 +56,8 @@
         --set pgadmin.default_password="${{ secrets.PGADMIN_PASSWORD }}" \
         --set uisp.user="${{ secrets.UISP_USER }}" \
         --set uisp.psk="${{ secrets.UISP_PSK }}" \
-<<<<<<< HEAD
         --set map.base_url="${{ vars.MAP_URL }}" \
-        --set ingress.hosts[0].host="${{ vars.INGRESS_HOST }}",ingress.hosts[0].paths[0].path=/,ingress.hosts[0].paths[0].pathType=Prefix
-=======
         --set ingress.hosts[0].host="${{ vars.INGRESS_HOST }}",ingress.hosts[0].paths[0].path=/,ingress.hosts[0].paths[0].pathType=Prefix
 
         # Rolling restart
-        kubectl --kubeconfig ./config --server https://${{ secrets.SSH_TARGET_IP }}:6443 -n ${{ vars.APP_NAMESPACE }} rollout restart deploy
->>>>>>> 8b0eebf3
+        kubectl --kubeconfig ./config --server https://${{ secrets.SSH_TARGET_IP }}:6443 -n ${{ vars.APP_NAMESPACE }} rollout restart deploy