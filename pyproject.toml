[project]
name = "nycmesh-meshdb"
version = "0.1"
dependencies = [
    "celery[redis]==5.3.*",
    "django==4.2.*",
    # FIXME: Go back to PyPI once DRF adds support for using Django's read-only permissions
    #  https://github.com/nycmeshnet/meshdb/issues/524
    "djangorestframework@git+https://github.com/encode/django-rest-framework.git@4bbfa8d4556b5847e91ba95f457cc862b7a0f027",
    "drf-hooks==0.1.3",
    "psycopg2-binary==2.9.*",
    "gunicorn==22.0.*",
    "django-csp==3.*",
    "django-permissions-policy==4.22.*",
    "python-dotenv==1.0.*",
    "stringcase==1.2.*",
    "python-dotenv==1.0.*",
    "py3-validate-email@git+https://gitea.ksol.io/karolyi/py3-validate-email#egg=@v1.0.9",
    "phonenumbers==8.13.*",
    "requests==2.32.*",
    "requests-mock==1.12.*",
    "geopy==2.4.*",
    "django-cors-headers==4.3.*",
    "nameparser==1.1.*",
    "inflect==7.0.*",
    # FIXME: Update me to stable, once 1.0 is released officially
    #  https://github.com/nycmeshnet/meshdb/issues/525
    "fastkml[lxml]==1.0a12",
    "drf-spectacular==0.27.*",
    "djangorestframework-dataclasses==1.3.*",
    "django-nonrelated-inlines==0.2.*",
    "django-filter==24.1",
    "django-jsonform==2.23.*",
    "faker==24.3.*",
    # FIXME: Go back to PyPI when https://github.com/jazzband/django-dbbackup/pull/515 or https://github.com/jazzband/django-dbbackup/pull/511 is merged
    #  https://github.com/nycmeshnet/meshdb/issues/527
    "django-dbbackup@git+https://github.com/willnilges/django-dbbackup.git@62048411ff5beac4beac1578f686824214f1f33a",
    "django-storages==1.14.*",
    "django-import-export==4.0.*",
    "boto3==1.34.*",
    "six==1.16.0",
    "django-flags==5.0.*",
    "django-sql-explorer==5.2.*",
    "django-simple-history==3.7.*",
    "prettytable==3.11.*",
<<<<<<< HEAD
    "django-ipware==7.0.1",
=======
    "matplotlib==3.9.*",
>>>>>>> 67ef1701
]

[project.optional-dependencies]
dev = [
    "invoke == 2.2.*",
    "pytest == 7.4.*",
    "parameterized == 0.9.*",
    "flake8 == 6.1.*",
    "black == 23.7.*",
    "isort == 5.12.*",
    "coverage == 7.3.*",
    "mypy == 1.10.0",
    "flask == 3.0.*",
    "django-cprofile-middleware==1.0.5",
    "django-silk==5.1.0",
    "types-requests==2.32.*",
    "types-six==1.16.0.*",
    "django-stubs[compatible-mypy]==5.0.*",
    "djangorestframework-stubs[compatible-mypy]==3.15.*",
    "django-filter-stubs==0.1.3",
    "requests-mock==1.12.*",
    "beautifulsoup4==4.12.*",
    "freezegun==1.5.1",
    "moto[s3]==5.0.*",
]

[project.scripts]
meshdb-spreadsheet-import = "meshdb.utils.spreadsheet_import.main:main"

[build-system]
requires = [ "setuptools >= 61", "wheel", "mypy" ]
build-backend = "setuptools.build_meta"

[tool.setuptools.packages.find]
where = ["src"]


[tool.mypy]
plugins = ["mypy_django_plugin.main", "mypy_drf_plugin.main"]
check_untyped_defs = true
show_error_codes = true
pretty = true
ignore_missing_imports = true
disallow_untyped_calls = true
disallow_untyped_defs = true
disallow_incomplete_defs = true
warn_unused_configs = true
files = [ "src/" ]
exclude = [
    "src/meshapi/tests/.*",
    "src/meshapi_hooks/tests/.*",
    "src/meshapi/migrations/.*",
    "src/meshdb/utils/spreadsheet_import/.*",
    "src/meshapi/util/django_pglocks.py",
    "src/meshapi/models/util/custom_many_to_many.py",
    "src/meshapi/docs.py"
]

[[tool.mypy.overrides]]
module = [
    "meshdb.utils.spreadsheet_import.*",
    "meshapi.util.django_pglocks",
    "meshapi.models.util.custom_many_to_many",
    "meshapi.docs",
]
follow_imports = "skip"


[tool.django-stubs]
django_settings_module = "meshdb.settings"


[tool.black]
line-length = 120
include = '\.pyi?$'


[tool.isort]
profile = "black"
line_length = 120
known_first_party = [ "meshdb" ]
<|MERGE_RESOLUTION|>--- conflicted
+++ resolved
@@ -43,11 +43,8 @@
     "django-sql-explorer==5.2.*",
     "django-simple-history==3.7.*",
     "prettytable==3.11.*",
-<<<<<<< HEAD
+    "matplotlib==3.9.*",
     "django-ipware==7.0.1",
-=======
-    "matplotlib==3.9.*",
->>>>>>> 67ef1701
 ]
 
 [project.optional-dependencies]
