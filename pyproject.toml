[project]
name = "nycmesh-meshdb"
version = "0.1"
dependencies = [
    "celery[redis]==5.3.*",
    "django==4.2.*",
    # FIXME: Go back to PyPI once DRF adds support for using Django's read-only permissions
    #  https://github.com/nycmeshnet/meshdb/issues/524
    "djangorestframework@git+https://github.com/encode/django-rest-framework.git@4bbfa8d4556b5847e91ba95f457cc862b7a0f027",
    "drf-hooks==0.1.3",
    "psycopg2-binary==2.9.*",
    "gunicorn==22.0.*",
    "django-csp==3.*",
    "django-permissions-policy==4.22.*",
    "python-dotenv==1.0.*",
    "stringcase==1.2.*",
    "python-dotenv==1.0.*",
    "py3-validate-email@git+https://gitea.ksol.io/karolyi/py3-validate-email#egg=@v1.0.9",
    "phonenumbers==8.13.*",
    "requests==2.32.*",
    "requests-mock==1.12.*",
    "geopy==2.4.*",
    "django-cors-headers==4.3.*",
    "nameparser==1.1.*",
    "inflect==7.0.*",
    # FIXME: Update me to stable, once 1.0 is released officially
    #  https://github.com/nycmeshnet/meshdb/issues/525
    "fastkml[lxml]==1.0a12",
    "drf-spectacular==0.27.*",
    "djangorestframework-dataclasses==1.3.*",
    "django-nonrelated-inlines==0.2.*",
    "django-filter==24.1",
    "django-jsonform==2.23.*",
    "faker==24.3.*",
    # FIXME: Go back to PyPI when https://github.com/jazzband/django-dbbackup/pull/515 or https://github.com/jazzband/django-dbbackup/pull/511 is merged
    #  https://github.com/nycmeshnet/meshdb/issues/527
    "django-dbbackup@git+https://github.com/willnilges/django-dbbackup.git@62048411ff5beac4beac1578f686824214f1f33a",
    "django-storages==1.14.*",
    "django-import-export==4.0.*",
    "boto3==1.34.*",
    "six==1.16.0",
    "django-flags==5.0.*",
    "django-sql-explorer==5.2.*",
    "django-simple-history==3.7.*",
    "prettytable==3.11.*",
    "matplotlib==3.9.*",
]

[project.optional-dependencies]
dev = [
    "invoke == 2.2.*",
    "pytest == 7.4.*",
    "parameterized == 0.9.*",
    "flake8 == 6.1.*",
    "black == 23.7.*",
    "isort == 5.12.*",
    "coverage == 7.3.*",
    "mypy == 1.10.0",
    "flask == 3.0.*",
    "django-cprofile-middleware==1.0.5",
    "django-silk==5.1.0",
    "types-requests==2.32.*",
    "types-six==1.16.0.*",
    "django-stubs[compatible-mypy]==5.0.*",
    "djangorestframework-stubs[compatible-mypy]==3.15.*",
    "django-filter-stubs==0.1.3",
    "requests-mock==1.12.*",
    "beautifulsoup4==4.12.*",
<<<<<<< HEAD
    "freezegun==1.5.1",
=======
    "moto[s3]==5.0.*",
>>>>>>> 1496dbd4
]

[project.scripts]
meshdb-spreadsheet-import = "meshdb.utils.spreadsheet_import.main:main"

[build-system]
requires = [ "setuptools >= 61", "wheel", "mypy" ]
build-backend = "setuptools.build_meta"

[tool.setuptools.packages.find]
where = ["src"]


[tool.mypy]
plugins = ["mypy_django_plugin.main", "mypy_drf_plugin.main"]
check_untyped_defs = true
show_error_codes = true
pretty = true
ignore_missing_imports = true
disallow_untyped_calls = true
disallow_untyped_defs = true
disallow_incomplete_defs = true
warn_unused_configs = true
files = [ "src/" ]
exclude = [
    "src/meshapi/tests/.*",
    "src/meshapi_hooks/tests/.*",
    "src/meshapi/migrations/.*",
    "src/meshdb/utils/spreadsheet_import/.*",
    "src/meshapi/util/django_pglocks.py",
    "src/meshapi/models/util/custom_many_to_many.py",
    "src/meshapi/docs.py"
]

[[tool.mypy.overrides]]
module = [
    "meshdb.utils.spreadsheet_import.*",
    "meshapi.util.django_pglocks",
    "meshapi.models.util.custom_many_to_many",
    "meshapi.docs",
]
follow_imports = "skip"


[tool.django-stubs]
django_settings_module = "meshdb.settings"


[tool.black]
line-length = 120
include = '\.pyi?$'


[tool.isort]
profile = "black"
line_length = 120
known_first_party = [ "meshdb" ]
<|MERGE_RESOLUTION|>--- conflicted
+++ resolved
@@ -66,11 +66,8 @@
     "django-filter-stubs==0.1.3",
     "requests-mock==1.12.*",
     "beautifulsoup4==4.12.*",
-<<<<<<< HEAD
     "freezegun==1.5.1",
-=======
     "moto[s3]==5.0.*",
->>>>>>> 1496dbd4
 ]
 
 [project.scripts]
