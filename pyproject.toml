[project]
name = "nycmesh-meshdb"
version = "0.1"
dependencies = [
    "django==4.2.*",
    "djangorestframework==3.14.*",
    "psycopg2-binary==2.9.*",
    "gunicorn==21.2.*",
    "python-dotenv==1.0.*",
    "stringcase==1.2.*",
    "python-dotenv==1.0.*",
    "py3-validate-email@git+https://gitea.ksol.io/karolyi/py3-validate-email#egg=@v1.0.9",
    "phonenumbers==8.13.*",
<<<<<<< HEAD
=======
    "requests==2.31.*",
>>>>>>> d6acd7c4
    "geopy==2.4.*",
]

[project.optional-dependencies]
dev = [
    "invoke == 2.2.*",
    "pytest == 7.4.*",
    "flake8 == 6.1.*",
    "black == 23.7.*",
    "isort == 5.12.*",
    "coverage == 7.3.*",
    "mypy == 1.5.*"
]


[build-system]
requires = [ "setuptools >= 61", "wheel", "mypy" ]
build-backend = "setuptools.build_meta"

[tool.setuptools.packages.find]
where = ["src"]


[tool.mypy]
check_untyped_defs = true
show_error_codes = true
pretty = true
ignore_missing_imports = true
disallow_untyped_calls = true
disallow_untyped_defs = true
disallow_incomplete_defs = true
warn_unused_configs = true


[tool.black]
line-length = 120
include = '\.pyi?$'


[tool.isort]
profile = "black"
line_length = 120
known_first_party = [ "meshdb" ]
<|MERGE_RESOLUTION|>--- conflicted
+++ resolved
@@ -11,10 +11,7 @@
     "python-dotenv==1.0.*",
     "py3-validate-email@git+https://gitea.ksol.io/karolyi/py3-validate-email#egg=@v1.0.9",
     "phonenumbers==8.13.*",
-<<<<<<< HEAD
-=======
     "requests==2.31.*",
->>>>>>> d6acd7c4
     "geopy==2.4.*",
 ]
 
