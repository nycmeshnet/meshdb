[project]
name = "nycmesh-meshdb"
version = "0.1"
dependencies = [
    "celery[redis]==5.3.*",
    "django==4.2.*",
    # FIXME: Go back to PyPI once DRF adds support for using Django's read-only permissions
    #  https://github.com/nycmeshnet/meshdb/issues/524
    "djangorestframework@git+https://github.com/encode/django-rest-framework.git@4bbfa8d4556b5847e91ba95f457cc862b7a0f027",
    "drf-hooks==0.1.3",
    "psycopg2-binary==2.9.*",
    "gunicorn==22.0.*",
    "django-csp==3.*",
    "django-permissions-policy==4.22.*",
    "python-dotenv==1.0.*",
    "stringcase==1.2.*",
    "python-dotenv==1.0.*",
    "py3-validate-email@git+https://gitea.ksol.io/karolyi/py3-validate-email#egg=@v1.0.9",
    "phonenumbers==8.13.*",
    "requests==2.32.*",
    "requests-mock==1.12.*",
    "geopy==2.4.*",
    "django-cors-headers==4.3.*",
    "inflect==7.0.*",
    # FIXME: Update me to stable, once 1.0 is released officially
    #  https://github.com/nycmeshnet/meshdb/issues/525
    "fastkml[lxml]==1.0a12",
    "drf-spectacular==0.27.*",
    "djangorestframework-dataclasses==1.3.*",
    "django-nonrelated-inlines==0.2.*",
    "django-filter==24.1",
    "django-jsonform==2.23.*",
    "faker==24.3.*",
    # FIXME: Go back to PyPI when https://github.com/jazzband/django-dbbackup/pull/515 or https://github.com/jazzband/django-dbbackup/pull/511 is merged
    #  https://github.com/nycmeshnet/meshdb/issues/527
    "django-dbbackup@git+https://github.com/willnilges/django-dbbackup.git@62048411ff5beac4beac1578f686824214f1f33a",
    "django-storages==1.14.*",
    "django-import-export==4.0.*",
    "boto3==1.34.*",
    "six==1.16.0",
    "django-flags==5.0.*",
    "django-sql-explorer==5.2.*",
    "django-simple-history==3.7.*",
    "prettytable==3.11.*",
    "matplotlib==3.9.*",
    "django-ipware==7.0.1",
<<<<<<< HEAD
    "datadog==0.50.*",
=======
    "django-admin-site-search==1.1.*",
>>>>>>> 8037c42b
]

[project.optional-dependencies]
dev = [
    "invoke == 2.2.*",
    "pytest == 7.4.*",
    "parameterized == 0.9.*",
    "flake8 == 6.1.*",
    "black == 24.10.*",
    "isort == 5.12.*",
    "coverage == 7.3.*",
    "mypy == 1.10.0",
    "flask == 3.0.*",
    "django-cprofile-middleware==1.0.5",
    "django-silk==5.1.0",
    "types-requests==2.32.*",
    "types-six==1.16.0.*",
    "django-stubs[compatible-mypy]==5.0.*",
    "djangorestframework-stubs[compatible-mypy]==3.15.*",
    "django-filter-stubs==0.1.3",
    "requests-mock==1.12.*",
    "beautifulsoup4==4.12.*",
    "freezegun==1.5.1",
    "moto[s3]==5.0.*",
]

[project.scripts]
meshdb-spreadsheet-import = "meshdb.utils.spreadsheet_import.main:main"

[build-system]
requires = [ "setuptools >= 61", "wheel", "mypy" ]
build-backend = "setuptools.build_meta"

[tool.setuptools.packages.find]
where = ["src"]


[tool.mypy]
plugins = ["mypy_django_plugin.main", "mypy_drf_plugin.main"]
check_untyped_defs = true
show_error_codes = true
pretty = true
ignore_missing_imports = true
disallow_untyped_calls = true
disallow_untyped_defs = true
disallow_incomplete_defs = true
warn_unused_configs = true
files = [ "src/" ]
exclude = [
    "src/meshapi/tests/.*",
    "src/meshapi_hooks/tests/.*",
    "src/meshapi/migrations/.*",
    "src/meshdb/utils/spreadsheet_import/.*",
    "src/meshapi/util/django_pglocks.py",
    "src/meshapi/models/util/custom_many_to_many.py",
    "src/meshapi/docs.py"
]

[[tool.mypy.overrides]]
module = [
    "meshdb.utils.spreadsheet_import.*",
    "meshapi.util.django_pglocks",
    "meshapi.models.util.custom_many_to_many",
    "meshapi.docs",
]
follow_imports = "skip"


[tool.django-stubs]
django_settings_module = "meshdb.settings"


[tool.black]
line-length = 120
include = '\.pyi?$'


[tool.isort]
profile = "black"
line_length = 120
known_first_party = [ "meshdb" ]
<|MERGE_RESOLUTION|>--- conflicted
+++ resolved
@@ -44,11 +44,9 @@
     "prettytable==3.11.*",
     "matplotlib==3.9.*",
     "django-ipware==7.0.1",
-<<<<<<< HEAD
+    "django-admin-site-search==1.1.*",
     "datadog==0.50.*",
-=======
-    "django-admin-site-search==1.1.*",
->>>>>>> 8037c42b
+
 ]
 
 [project.optional-dependencies]
