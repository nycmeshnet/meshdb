from datadog import statsd
from django.conf import settings
from django.http import HttpRequest, HttpResponse
from django.template import loader


def index(request: HttpRequest) -> HttpResponse:
    statsd.increment("meshdb.views.index", tags=[])
    template = loader.get_template("meshweb/index.html")
    links = {
        ("meshweb/member.png", "Member Tools"): [
            (f"{settings.FORMS_URL}/join/", "Join Form"),
            (settings.LOS_URL, "Line of Sight Tool"),
            (settings.MAP_URL, "Map"),
        ],
        ("meshweb/volunteer.png", "Volunteer Tools"): [
            ("/admin", "Admin Panel"),
            ("/api/v1/geography/whole-mesh.kml", "KML Download"),
            ("/explorer/play", "SQL Explorer"),
            (f"{settings.FORMS_URL}/nn-assign/", "NN Assign Form"),
            (f"{settings.FORMS_URL}/query/", "Query Form"),
            ("/join-records/view/", "Join Record Viewer"),
        ],
        ("meshweb/developer.png", "Developer Tools"): [
            ("https://github.com/nycmeshnet/meshdb", "Source Code"),
            ("/api/v1/", "MeshDB Data API"),
            ("/api-docs/swagger/", "API Docs (Swagger)"),
<<<<<<< HEAD
            ("/api-docs/redoc/", "API Dcos (Redoc)"),
=======
            ("/api-docs/redoc/", "API Docs (Redoc)"),
>>>>>>> dd047dc2
        ],
    }
    context = {"links": links, "logo": "meshweb/logo.svg"}
    return HttpResponse(template.render(context, request))<|MERGE_RESOLUTION|>--- conflicted
+++ resolved
@@ -25,11 +25,7 @@
             ("https://github.com/nycmeshnet/meshdb", "Source Code"),
             ("/api/v1/", "MeshDB Data API"),
             ("/api-docs/swagger/", "API Docs (Swagger)"),
-<<<<<<< HEAD
-            ("/api-docs/redoc/", "API Dcos (Redoc)"),
-=======
             ("/api-docs/redoc/", "API Docs (Redoc)"),
->>>>>>> dd047dc2
         ],
     }
     context = {"links": links, "logo": "meshweb/logo.svg"}
