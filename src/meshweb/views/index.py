from datadog import statsd
from django.conf import settings
from django.http import HttpRequest, HttpResponse
from django.template import loader


def index(request: HttpRequest) -> HttpResponse:
    statsd.increment("meshdb.views.index", tags=[])
    template = loader.get_template("meshweb/index.html")
    links = {
        ("meshweb/member.png", "Member Tools"): [
            (f"{settings.FORMS_URL}/join/", "Join Form"),
            (settings.LOS_URL, "Line of Sight Tool"),
            (settings.MAP_URL, "Map"),
            ("https://github.com/orgs/nycmeshnet/projects/6/views/1", "Feature Requests"),
        ],
        ("meshweb/volunteer.png", "Volunteer Tools"): [
            ("/admin", "Admin Panel"),
<<<<<<< HEAD
            ("https://raw.githubusercontent.com/nycmeshnet/meshdb/refs/heads/main/sampledata/meshdb.kml", "KML Download"),
=======
            ("/static/meshweb/meshdb.kml", "KML Download"),
>>>>>>> 7f09703a
            ("/api/v1/geography/whole-mesh.kml", "KML Download (Offline)"),
            ("/explorer/play", "SQL Explorer"),
            (f"{settings.FORMS_URL}/nn-assign/", "NN Assign Form"),
            (f"{settings.FORMS_URL}/query/", "Query Form"),
            ("/join-records/view/", "Join Record Viewer"),
            ("/uisp-on-demand/", "UISP Import"),
        ],
        ("meshweb/developer.png", "Developer Tools"): [
            ("https://github.com/nycmeshnet/meshdb", "Source Code"),
            ("/api/v1/", "MeshDB Data API"),
            ("/api-docs/swagger/", "API Docs (Swagger)"),
            ("/api-docs/redoc/", "API Docs (Redoc)"),
            ("https://raw.githubusercontent.com/nycmeshnet/meshdb/refs/heads/main/sampledata/meshdb_local.kml", "KML Download (Localdev)"),
        ],
    }
    context = {"links": links, "logo": "meshweb/logo.svg"}
    return HttpResponse(template.render(context, request))<|MERGE_RESOLUTION|>--- conflicted
+++ resolved
@@ -16,11 +16,7 @@
         ],
         ("meshweb/volunteer.png", "Volunteer Tools"): [
             ("/admin", "Admin Panel"),
-<<<<<<< HEAD
-            ("https://raw.githubusercontent.com/nycmeshnet/meshdb/refs/heads/main/sampledata/meshdb.kml", "KML Download"),
-=======
             ("/static/meshweb/meshdb.kml", "KML Download"),
->>>>>>> 7f09703a
             ("/api/v1/geography/whole-mesh.kml", "KML Download (Offline)"),
             ("/explorer/play", "SQL Explorer"),
             (f"{settings.FORMS_URL}/nn-assign/", "NN Assign Form"),
