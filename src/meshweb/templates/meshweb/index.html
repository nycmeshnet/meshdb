{% load static %}

<!doctype html>
<html lang="en-US">

<head>
{% include "meshweb/head.html" %}
</head>

<body>
<<<<<<< HEAD
  {% include "meshweb/nav.html" %}
    <div class="mainContent">
      <div class="meshDbHeader">
        <img
          src="{% static 'meshweb/meshdb.png' %}"
          height="64px"
          style="padding: 0 10px;"
        />
        <div style="align-content: center;">
          <h4>Welcome to MeshDB!</h4>
          <p>
            MeshDB is used to track Installs, Members, and Buildings in the mesh.
            Reach out on Slack using the <code>#meshdb</code> channel if you need access.
          </p>
        </div>
      </div>
      <div style="display:flex; justify-content: center;">
        <a href="https://forms.nycmesh.net/en/join"><button type="button" class="btn btn-primary btn-lg">New Member? Click Here!</button></a>
      </div>
      <div class="links">
        {% for category, tools in links.items %}
        <div class="toolList">
          <div class="toolListHeading">
            <img src="{% static category.0 %}" height="32px" style="padding: 0 10px 0 0;"/>
            <h3>{{ category.1 }}</h3>
          </div>
          {% for link, description in tools %}
          <div class="toolListItem">
          <a href={{ link }}><h4>{{ description }}<h4></a>
          </div>
          {% endfor %}
=======
  <nav class="navbar navbar-expand-lg py-3">
    <div class="container-fluid max-width-container">
      <img src="{% static 'meshweb/logo.svg' %}" width="45px" style="padding-right: 10px" />
      <a class="navbar-brand collapse navbar-collapse" href="https://www.nycmesh.net/"><strong>NYCMesh</strong>
        <div class="vr" style="top: 0.1em; position: relative; margin: 0 0.3em;"></div>
        MeshDB
      </a>
      <button class="navbar-toggler" type="button" data-bs-toggle="collapse" data-bs-target="#navbarSupportedContent"
        aria-controls="navbarSupportedContent" aria-expanded="false" aria-label="Toggle navigation">
        <span class="navbar-toggler-icon"></span>
      </button>
      <div class="collapse navbar-collapse" id="navbarSupportedContent">
        <ul class="navbar-nav ms-auto mb-2 mb-lg-0">
          <li class="nav-item">
            <a class="nav-link" href="https://nycmesh.net/map">Map</a>
          </li>
          <li class="nav-item">
            <a class="nav-link" href="https://nycmesh.net/faq">FAQ</a>
          </li>
          <li class="nav-item">
            <a class="nav-link" href="https://nycmesh.net/docs">Docs</a>
          </li>
          <li class="nav-item">
            <a class="nav-link" href="https://nycmesh.net/blog">Blog</a>
          </li>
          <li class="nav-item">
            <a class="nav-link" href="https://nycmesh.net/support">Get Support</a>
          </li>
          <li class="nav-item">
            <a class="nav-link" href="https://nycmesh.net/donate">Donate</a>
          </li>
          <li class="nav-item">
            <a class="nav-link" href="https://nycmesh.net/join">Get Connected</a>
          </li>
        </ul>
      </div>
    </div>
  </nav>
    <div class="meshDbHeader">
      <img
        src="{% static 'meshweb/meshdb.png' %}"
        height="96px"
        style="padding: 0 10px;"
      />
      <div>
        <h4>Welcome to MeshDB!</h4>
        <p>
          MeshDB is used to track Installs, Members, and Buildings in the mesh.<br>
          Reach out on Slack using the <code>#meshdb</code> channel if you need access.
        </p>
      </div>
    </div>
    {% if not user.is_authenticated %}
    <div class="joinButton">
    <a href="https://forms.nycmesh.net/en/join"><button type="button" class="btn btn-primary">New Member? Click Here!</button></a>
    </div>
    {% endif %}
    <div class="links">
      {% for category, tools in links.items %}
      <div class="toolList">
        <div class="toolListHeading">
          <img src="{% static category.0 %}" height="32px" style="padding: 0 10px 0 0;"/>
          <h5>{{ category.1 }}</h5>
        </div>
        {% for link, description in tools %}
        <div class="toolListItem">
        <a href={{ link }}><h6>{{ description }}</h6></a>
>>>>>>> dd047dc2
        </div>
        {% endfor %}
      </div>
      {% endfor %}
    </div>
  <script src="https://cdn.jsdelivr.net/npm/bootstrap@5.3.2/dist/js/bootstrap.bundle.min.js"
    integrity="sha384-C6RzsynM9kWDrMNeT87bh95OGNyZPhcTNXj1NW7RuBCsyN/o0jlpcV8Qyq46cDfL"
    crossorigin="anonymous"></script>
</body>

<<<<<<< HEAD
{% include "meshweb/footer.html" %}
=======
<footer style="margin-top: auto; flex-grow: 0;">
  <div class="container-fluid max-width-container pt-5">
    <div class="row">
      <div class="col-md-3 mb-5">
        <img src="{% static logo %}" width="45px" style="padding-right: 10px" />
        <a class="navbar-brand" href="https://www.nycmesh.net/"><strong>NYC Mesh</strong></a>
      </div>
      <div class="col-md-2">
        <h5 class="footer-heading">Community</h5>
        <ul class="list-unstyled">
          <li>
            <a href="https://slack.nycmesh.net" class="text-muted">Slack</a>
          </li>
          <li>
            <a href="https://meetup.com/nycmesh" class="text-muted">Meetup</a>
          </li>
          <li>
            <a href="https://www.nycmesh.net/volunteer" class="text-muted">Volunteer</a>
          </li>
          <li>
            <a href="https://us9.campaign-archive.com/home/?u=cf667149616fd293afa115f5a&amp;id=ebe72854f3"
              class="text-muted">Newsletter</a>
          </li>
          <li>
            <a href="https://www.nycmesh.net/blog" class="text-muted">Blog</a>
          </li>
          <li>
            <a href="https://www.nycmesh.net/coc" class="text-muted">Code of Conduct</a>
          </li>
        </ul>
      </div>
      <div class="col-md-2">
        <h5 class="footer-heading">Network</h5>
        <ul class="list-unstyled">
          <li>
            <a href="https://stats.nycmesh.net" class="text-muted">Stats</a>
          </li>
          <li>
            <a href="https://wiki.nycmesh.net/books/5-networking/page/peering#bkmrk-page-title" class="text-muted">Peering</a>
          </li>
          <li>
            <a href="https://www.nycmesh.net/sponsors" class="text-muted">Sponsors</a>
          </li>
        </ul>
      </div>
      <div class="col-md-2">
        <h5 class="footer-heading">Resources</h5>
        <ul class="list-unstyled">
          <li>
            <a href="https://www.nycmesh.net/faq" class="text-muted">FAQ</a>
          </li>
          <li>
            <a href="https://wiki.nycmesh.net" class="text-muted" target="_">Docs/Wiki</a>
          </li>
          <li>
            <a href="https://los.nycmesh.net" class="text-muted" target="_">Line of Sight</a>
          </li>
          <li>
            <a href="https://www.nycmesh.net/presentations" class="text-muted">Presentations</a>
          </li>
          <li>
            <a href="https://wiki.nycmesh.net/books/4-organization-mission/page/outreach-materials#bkmrk-page-title" class="text-muted" target="_">Outreach</a>
          </li>
          <li>
            <a href="https://www.nycmesh.net/pay" class="text-muted" target="_">Install Payment</a>
          </li>
          <li>
            <a href="https://github.com/WillNilges/cursed-status-page" class="text-muted">GitHub</a>
          </li>
        </ul>
      </div>
      <div class="col-md-2">
        <h5 class="footer-heading">Social</h5>
        <ul class="list-unstyled">
          <li>
            <a href="https://mastodon.nycmesh.net/@mesh" class="text-muted">Mastodon</a>
          </li>
          <li>
            <a href="https://bsky.app/profile/nycmesh.bsky.social" class="text-muted">Bluesky</a>
          </li>
          <li>
            <a href="https://www.threads.net/@nycmesh" class="text-muted">Threads</a>
          </li>
          <li>
            <a href="https://www.youtube.com/@nycmesh" class="text-muted">YouTube</a>
          </li>
          <li>
            <a href="https://www.facebook.com/nycmesh" class="text-muted">Facebook</a>
          </li>
          <li>
            <a href="https://www.instagram.com/nycmesh" class="text-muted">Instagram</a>
          </li>
        </ul>
      </div>
    </div>
  </div>
</footer>

>>>>>>> dd047dc2
</html><|MERGE_RESOLUTION|>--- conflicted
+++ resolved
@@ -8,77 +8,7 @@
 </head>
 
 <body>
-<<<<<<< HEAD
   {% include "meshweb/nav.html" %}
-    <div class="mainContent">
-      <div class="meshDbHeader">
-        <img
-          src="{% static 'meshweb/meshdb.png' %}"
-          height="64px"
-          style="padding: 0 10px;"
-        />
-        <div style="align-content: center;">
-          <h4>Welcome to MeshDB!</h4>
-          <p>
-            MeshDB is used to track Installs, Members, and Buildings in the mesh.
-            Reach out on Slack using the <code>#meshdb</code> channel if you need access.
-          </p>
-        </div>
-      </div>
-      <div style="display:flex; justify-content: center;">
-        <a href="https://forms.nycmesh.net/en/join"><button type="button" class="btn btn-primary btn-lg">New Member? Click Here!</button></a>
-      </div>
-      <div class="links">
-        {% for category, tools in links.items %}
-        <div class="toolList">
-          <div class="toolListHeading">
-            <img src="{% static category.0 %}" height="32px" style="padding: 0 10px 0 0;"/>
-            <h3>{{ category.1 }}</h3>
-          </div>
-          {% for link, description in tools %}
-          <div class="toolListItem">
-          <a href={{ link }}><h4>{{ description }}<h4></a>
-          </div>
-          {% endfor %}
-=======
-  <nav class="navbar navbar-expand-lg py-3">
-    <div class="container-fluid max-width-container">
-      <img src="{% static 'meshweb/logo.svg' %}" width="45px" style="padding-right: 10px" />
-      <a class="navbar-brand collapse navbar-collapse" href="https://www.nycmesh.net/"><strong>NYCMesh</strong>
-        <div class="vr" style="top: 0.1em; position: relative; margin: 0 0.3em;"></div>
-        MeshDB
-      </a>
-      <button class="navbar-toggler" type="button" data-bs-toggle="collapse" data-bs-target="#navbarSupportedContent"
-        aria-controls="navbarSupportedContent" aria-expanded="false" aria-label="Toggle navigation">
-        <span class="navbar-toggler-icon"></span>
-      </button>
-      <div class="collapse navbar-collapse" id="navbarSupportedContent">
-        <ul class="navbar-nav ms-auto mb-2 mb-lg-0">
-          <li class="nav-item">
-            <a class="nav-link" href="https://nycmesh.net/map">Map</a>
-          </li>
-          <li class="nav-item">
-            <a class="nav-link" href="https://nycmesh.net/faq">FAQ</a>
-          </li>
-          <li class="nav-item">
-            <a class="nav-link" href="https://nycmesh.net/docs">Docs</a>
-          </li>
-          <li class="nav-item">
-            <a class="nav-link" href="https://nycmesh.net/blog">Blog</a>
-          </li>
-          <li class="nav-item">
-            <a class="nav-link" href="https://nycmesh.net/support">Get Support</a>
-          </li>
-          <li class="nav-item">
-            <a class="nav-link" href="https://nycmesh.net/donate">Donate</a>
-          </li>
-          <li class="nav-item">
-            <a class="nav-link" href="https://nycmesh.net/join">Get Connected</a>
-          </li>
-        </ul>
-      </div>
-    </div>
-  </nav>
     <div class="meshDbHeader">
       <img
         src="{% static 'meshweb/meshdb.png' %}"
@@ -108,7 +38,6 @@
         {% for link, description in tools %}
         <div class="toolListItem">
         <a href={{ link }}><h6>{{ description }}</h6></a>
->>>>>>> dd047dc2
         </div>
         {% endfor %}
       </div>
@@ -119,106 +48,5 @@
     crossorigin="anonymous"></script>
 </body>
 
-<<<<<<< HEAD
 {% include "meshweb/footer.html" %}
-=======
-<footer style="margin-top: auto; flex-grow: 0;">
-  <div class="container-fluid max-width-container pt-5">
-    <div class="row">
-      <div class="col-md-3 mb-5">
-        <img src="{% static logo %}" width="45px" style="padding-right: 10px" />
-        <a class="navbar-brand" href="https://www.nycmesh.net/"><strong>NYC Mesh</strong></a>
-      </div>
-      <div class="col-md-2">
-        <h5 class="footer-heading">Community</h5>
-        <ul class="list-unstyled">
-          <li>
-            <a href="https://slack.nycmesh.net" class="text-muted">Slack</a>
-          </li>
-          <li>
-            <a href="https://meetup.com/nycmesh" class="text-muted">Meetup</a>
-          </li>
-          <li>
-            <a href="https://www.nycmesh.net/volunteer" class="text-muted">Volunteer</a>
-          </li>
-          <li>
-            <a href="https://us9.campaign-archive.com/home/?u=cf667149616fd293afa115f5a&amp;id=ebe72854f3"
-              class="text-muted">Newsletter</a>
-          </li>
-          <li>
-            <a href="https://www.nycmesh.net/blog" class="text-muted">Blog</a>
-          </li>
-          <li>
-            <a href="https://www.nycmesh.net/coc" class="text-muted">Code of Conduct</a>
-          </li>
-        </ul>
-      </div>
-      <div class="col-md-2">
-        <h5 class="footer-heading">Network</h5>
-        <ul class="list-unstyled">
-          <li>
-            <a href="https://stats.nycmesh.net" class="text-muted">Stats</a>
-          </li>
-          <li>
-            <a href="https://wiki.nycmesh.net/books/5-networking/page/peering#bkmrk-page-title" class="text-muted">Peering</a>
-          </li>
-          <li>
-            <a href="https://www.nycmesh.net/sponsors" class="text-muted">Sponsors</a>
-          </li>
-        </ul>
-      </div>
-      <div class="col-md-2">
-        <h5 class="footer-heading">Resources</h5>
-        <ul class="list-unstyled">
-          <li>
-            <a href="https://www.nycmesh.net/faq" class="text-muted">FAQ</a>
-          </li>
-          <li>
-            <a href="https://wiki.nycmesh.net" class="text-muted" target="_">Docs/Wiki</a>
-          </li>
-          <li>
-            <a href="https://los.nycmesh.net" class="text-muted" target="_">Line of Sight</a>
-          </li>
-          <li>
-            <a href="https://www.nycmesh.net/presentations" class="text-muted">Presentations</a>
-          </li>
-          <li>
-            <a href="https://wiki.nycmesh.net/books/4-organization-mission/page/outreach-materials#bkmrk-page-title" class="text-muted" target="_">Outreach</a>
-          </li>
-          <li>
-            <a href="https://www.nycmesh.net/pay" class="text-muted" target="_">Install Payment</a>
-          </li>
-          <li>
-            <a href="https://github.com/WillNilges/cursed-status-page" class="text-muted">GitHub</a>
-          </li>
-        </ul>
-      </div>
-      <div class="col-md-2">
-        <h5 class="footer-heading">Social</h5>
-        <ul class="list-unstyled">
-          <li>
-            <a href="https://mastodon.nycmesh.net/@mesh" class="text-muted">Mastodon</a>
-          </li>
-          <li>
-            <a href="https://bsky.app/profile/nycmesh.bsky.social" class="text-muted">Bluesky</a>
-          </li>
-          <li>
-            <a href="https://www.threads.net/@nycmesh" class="text-muted">Threads</a>
-          </li>
-          <li>
-            <a href="https://www.youtube.com/@nycmesh" class="text-muted">YouTube</a>
-          </li>
-          <li>
-            <a href="https://www.facebook.com/nycmesh" class="text-muted">Facebook</a>
-          </li>
-          <li>
-            <a href="https://www.instagram.com/nycmesh" class="text-muted">Instagram</a>
-          </li>
-        </ul>
-      </div>
-    </div>
-  </div>
-</footer>
-
->>>>>>> dd047dc2
 </html>