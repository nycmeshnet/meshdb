--- conflicted
+++ resolved
@@ -1,8 +1,5 @@
 import os
-<<<<<<< HEAD
-=======
 from unittest.mock import MagicMock, patch
->>>>>>> 54914cbe
 
 from django.contrib.auth.models import User
 from django.test import Client, TestCase
