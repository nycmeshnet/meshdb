import copy
import json
import time
from unittest import mock
from unittest.mock import ANY

import requests_mock
from django.contrib.auth.models import User
from django.db.models import Q
from django.test import Client, TestCase, TransactionTestCase
from parameterized import parameterized

from meshapi.models import Building, Install, Member, Node
from meshapi.views import JoinFormRequest

from ..serializers import MemberSerializer
from ..validation import DOB_BUILDING_HEIGHT_API_URL, NYC_PLANNING_LABS_GEOCODE_URL
from .sample_data import sample_building, sample_node
from .sample_join_form_data import (
    bronx_join_form_submission,
    jefferson_join_form_submission,
    kings_join_form_submission,
    new_jersey_join_form_submission,
    non_nyc_join_form_submission,
    queens_join_form_submission,
    richmond_join_form_submission,
    valid_join_form_submission,
<<<<<<< HEAD
    valid_join_form_submission_city_needs_expansion,
    valid_join_form_submission_no_email,
    valid_join_form_submission_phone_needs_expansion,
    valid_join_form_submission_street_needs_expansion,
=======
>>>>>>> 28649c18
    valid_join_form_submission_with_apartment_in_address,
)
from .util import TestThread

# Grab a reference to the original Install.__init__ function, so that when it gets mocked
# we can still use it when we need it
original_install_init = Install.__init__


def validate_successful_join_form_submission(test_case, test_name, s, response, expected_member_count=1):
    # Make sure that we get the right stuff out of the database afterwards

    # Check if the member was created and that we see it when we
    # filter for it.
    existing_members = Member.objects.filter(
        Q(phone_number=s.phone_number)
        | Q(primary_email_address=s.email_address)
        | Q(stripe_email_address=s.email_address)
        | Q(additional_email_addresses__contains=[s.email_address])
    )

    test_case.assertEqual(
        len(existing_members),
        expected_member_count,
        f"Didn't find created member for {test_name}. Should be {expected_member_count}, but got {len(existing_members)}",
    )

    # Check if the building was created and that we see it when we
    # filter for it.
    existing_buildings = Building.objects.filter(
        street_address=s.street_address,
        city=s.city,
        state=s.state,
        zip_code=s.zip_code,
    )

    length = 1
    test_case.assertEqual(
        len(existing_buildings),
        length,
        f"Didn't find created building for {test_name}. Should be {length}, but got {len(existing_buildings)}",
    )

    # Check that a install was created
    install_number = json.loads(response.content.decode("utf-8"))["install_number"]
    join_form_installs = Install.objects.filter(install_number=install_number)

    length = 1
    test_case.assertEqual(
        len(join_form_installs),
        length,
        f"Didn't find created install for {test_name}. Should be {length}, but got {len(join_form_installs)}",
    )


# Pulls the parsed_street_address out of the test data so that we don't have to later
# Returns JSON and a JoinFormRequest in the correct format to be given to the above function
def pull_apart_join_form_submission(submission):
    request = submission.copy()
    del request["parsed_street_address"]
    del request["dob_addr_response"]
    del request["parsed_phone"]
    if "parsed_city" in request:
        del request["parsed_city"]

    # Make sure that we get the right stuff out of the database afterwards
    s = JoinFormRequest(**request)

    # Match the format from OSM. I did this to see how OSM would mutate the
    # raw request we get.
    s.street_address = submission["parsed_street_address"]
    s.city = submission["parsed_city"] if "parsed_city" in submission else submission["city"]
    s.state = submission["state"]
    s.phone_number = submission["parsed_phone"]

    return request, s


class TestJoinForm(TestCase):
    c = Client()
    admin_c = Client()

    def setUp(self):
        self.admin_user = User.objects.create_superuser(
            username="admin", password="admin_password", email="admin@example.com"
        )
        self.admin_c.login(username="admin", password="admin_password")

        self.requests_mocker = requests_mock.Mocker(real_http=True)
        self.requests_mocker.start()

        self.requests_mocker.get(DOB_BUILDING_HEIGHT_API_URL, json=[{"heightroof": 0, "groundelev": 0}])

    def tearDown(self):
        self.requests_mocker.stop()

    @parameterized.expand(
        [
            [valid_join_form_submission],
            [richmond_join_form_submission],
            [kings_join_form_submission],
            [queens_join_form_submission],
            [bronx_join_form_submission],
            [valid_join_form_submission_with_apartment_in_address],
        ]
    )
    def test_valid_join_form(self, submission):
        self.requests_mocker.get(
            NYC_PLANNING_LABS_GEOCODE_URL,
            json=submission["dob_addr_response"],
        )

        request, s = pull_apart_join_form_submission(submission)

        response = self.c.post("/api/v1/join/", request, content_type="application/json")
        code = 201
        self.assertEqual(
            code,
            response.status_code,
            f"status code incorrect for Valid Join Form. Should be {code}, but got {response.status_code}.\n Response is: {response.content.decode('utf-8')}",
        )
        validate_successful_join_form_submission(self, "Valid Join Form", s, response)

    @parameterized.expand(
        [
            [valid_join_form_submission_phone_needs_expansion],
            [valid_join_form_submission_city_needs_expansion],
            [valid_join_form_submission_street_needs_expansion],
            [valid_join_form_submission_no_email],
            [richmond_join_form_submission],
            [kings_join_form_submission],
            [queens_join_form_submission],
            [bronx_join_form_submission],
            [valid_join_form_submission_with_apartment_in_address],
        ]
    )
    def test_valid_join_form_with_member_confirmation(self, submission):
        self.requests_mocker.get(
            NYC_PLANNING_LABS_GEOCODE_URL,
            json=submission["dob_addr_response"],
        )

        request, s = pull_apart_join_form_submission(submission)

        request["trust_me_bro"] = False

        response = self.c.post("/api/v1/join/", request, content_type="application/json")
        code = 409
        self.assertEqual(
            code,
            response.status_code,
            f"status code incorrect for Valid Join Form. Should be {code}, but got {response.status_code}.\n Response is: {response.content.decode('utf-8')}",
        )

        changed_info = response.data["changed_info"]
        if changed_info:
            for k, _ in request.items():
                if k in changed_info.keys():
                    request[k] = changed_info[k]

        response = self.c.post("/api/v1/join/", request, content_type="application/json")
        code = 201
        self.assertEqual(
            code,
            response.status_code,
            f"status code incorrect for Valid Join Form. Should be {code}, but got {response.status_code}.\n Response is: {response.content.decode('utf-8')}",
        )
        validate_successful_join_form_submission(self, "Valid Join Form", s, response)

    def test_valid_join_form_aussie_intl_phone(self):
        request, s = pull_apart_join_form_submission(valid_join_form_submission)

        request["phone_number"] = "+61 3 96 69491 6"  # Australian bureau of meteorology (badly formatted)

        response = self.c.post("/api/v1/join/", request, content_type="application/json")
        code = 201
        self.assertEqual(
            code,
            response.status_code,
            f"status code incorrect for Valid Join Form. Should be {code}, but got {response.status_code}.\n Response is: {response.content.decode('utf-8')}",
        )
        validate_successful_join_form_submission(self, "Valid Join Form", s, response)

        self.assertEqual(
            "+61 3 9669 4916",  # Australian bureau of meteorology (Aussie formatted)
            Member.objects.get(id=json.loads(response.content.decode("utf-8"))["member_id"]).phone_number,
        )

    def test_valid_join_form_guatemala_intl_phone(self):
        request, s = pull_apart_join_form_submission(valid_join_form_submission)

        request["phone_number"] = "+502 23 5 4 00 0 0"  # US Embassy in Guatemala (badly formatted)

        response = self.c.post("/api/v1/join/", request, content_type="application/json")
        code = 201
        self.assertEqual(
            code,
            response.status_code,
            f"status code incorrect for Valid Join Form. Should be {code}, but got {response.status_code}.\n Response is: {response.content.decode('utf-8')}",
        )
        validate_successful_join_form_submission(self, "Valid Join Form", s, response)

        self.assertEqual(
            "+502 2354 0000",  # US Embassy in Guatemala (Properly formatted)
            Member.objects.get(id=json.loads(response.content.decode("utf-8"))["member_id"]).phone_number,
        )

    def test_valid_join_form_no_country_code_us_phone(self):
        request, s = pull_apart_join_form_submission(valid_join_form_submission)

        request["phone_number"] = "212 555 5555"

        response = self.c.post("/api/v1/join/", request, content_type="application/json")
        code = 201
        self.assertEqual(
            code,
            response.status_code,
            f"status code incorrect for Valid Join Form. Should be {code}, but got {response.status_code}.\n Response is: {response.content.decode('utf-8')}",
        )
        validate_successful_join_form_submission(self, "Valid Join Form", s, response)

        self.assertEqual(
            "+1 212-555-5555",
            Member.objects.get(id=json.loads(response.content.decode("utf-8"))["member_id"]).phone_number,
        )

    def test_no_ncl(self):
        self.requests_mocker.get(
            NYC_PLANNING_LABS_GEOCODE_URL,
            json=valid_join_form_submission["dob_addr_response"],
        )

        request, _ = pull_apart_join_form_submission(valid_join_form_submission)

        request["ncl"] = False

        response = self.c.post("/api/v1/join/", request, content_type="application/json")
        code = 400
        self.assertEqual(
            code,
            response.status_code,
            f"status code incorrect for No NCL. Should be {code}, but got {response.status_code}.\n Response is: {response.content.decode('utf-8')}",
        )

    def test_no_phone_or_email(self):
        request, _ = pull_apart_join_form_submission(valid_join_form_submission)

        request["email_address"] = None
        request["phone_number"] = None

        response = self.c.post("/api/v1/join/", request, content_type="application/json")
        code = 400
        self.assertEqual(
            code,
            response.status_code,
            f"status code incorrect for no email & phone. Should be {code}, but got {response.status_code}.\n Response is: {response.content.decode('utf-8')}",
        )

    def test_invalid_email_valid_phone(self):
        request, _ = pull_apart_join_form_submission(valid_join_form_submission)

        request["email_address"] = "aljksdafljkasfjldsaf"

        response = self.c.post("/api/v1/join/", request, content_type="application/json")
        code = 400
        self.assertEqual(
            code,
            response.status_code,
            f"status code incorrect for invalid email valid phone. Should be {code}, but got {response.status_code}.\n Response is: {response.content.decode('utf-8')}",
        )

    def test_non_nyc_join_form(self):
        self.requests_mocker.get(
            NYC_PLANNING_LABS_GEOCODE_URL,
            json=non_nyc_join_form_submission["dob_addr_response"],
        )

        # Name, email, phone, location, apt, rooftop, referral
        form, _ = pull_apart_join_form_submission(non_nyc_join_form_submission)
        response = self.c.post("/api/v1/join/", form, content_type="application/json")

        code = 400
        self.assertEqual(
            code,
            response.status_code,
            f"status code incorrect for Non NYC Join Form. Should be {code}, but got {response.status_code}.\n Response is: {response.content.decode('utf-8')}",
        )

    def test_new_jersey_join_form(self):
        self.requests_mocker.get(
            NYC_PLANNING_LABS_GEOCODE_URL,
            json=new_jersey_join_form_submission["dob_addr_response"],
        )

        # Name, email, phone, location, apt, rooftop, referral
        form, _ = pull_apart_join_form_submission(new_jersey_join_form_submission)
        response = self.c.post("/api/v1/join/", form, content_type="application/json")

        code = 400
        self.assertEqual(
            code,
            response.status_code,
            f"status code incorrect for Non NYC Join Form. Should be {code}, but got {response.status_code}.\n Response is: {response.content.decode('utf-8')}",
        )

    def test_new_jersey_but_nyc_zip_join_form(self):
        self.requests_mocker.get(
            NYC_PLANNING_LABS_GEOCODE_URL,
            json=new_jersey_join_form_submission["dob_addr_response"],
        )

        # Name, email, phone, location, apt, rooftop, referral
        form, _ = pull_apart_join_form_submission(new_jersey_join_form_submission)
        form["zip_code"] = "10002"
        response = self.c.post("/api/v1/join/", form, content_type="application/json")

        code = 400
        self.assertEqual(
            code,
            response.status_code,
            f"status code incorrect for Non NYC Join Form. Should be {code}, but got {response.status_code}.\n Response is: {response.content.decode('utf-8')}",
        )

    def test_empty_join_form(self):
        self.requests_mocker.get(
            NYC_PLANNING_LABS_GEOCODE_URL,
            json={},
        )

        # Name, email, phone, location, apt, rooftop, referral
        response = self.c.post("/api/v1/join/", {}, content_type="application/json")

        code = 400
        self.assertEqual(
            code,
            response.status_code,
            f"status code incorrect for Empty Join Form. Should be {code}, but got {response.status_code}",
        )

        # Shouldn't have any data in the database
        existing_members = Member.objects.all()
        length = 0
        self.assertEqual(
            len(existing_members),
            length,
            f"Didn't find created member for Empty Join Form. Should be {length}, but got {len(existing_members)}",
        )

        existing_buildings = Building.objects.all()

        length = 0
        self.assertEqual(
            len(existing_buildings),
            length,
            f"Search for created building for Empty Join Form was wrong. Should be {length}, but got {len(existing_buildings)}",
        )

    def test_bad_phone_join_form(self):
        self.requests_mocker.get(
            NYC_PLANNING_LABS_GEOCODE_URL,
            json=valid_join_form_submission["dob_addr_response"],
        )

        # Name, email, phone, location, apt, rooftop, referral
        form, _ = pull_apart_join_form_submission(valid_join_form_submission)
        form["phone_number"] = "555-555-55555"
        response = self.c.post("/api/v1/join/", form, content_type="application/json")

        code = 400
        self.assertEqual(
            code,
            response.status_code,
            f"status code incorrect for Bad Phone Join Form. Should be {code}, but got {response.status_code}.\n Response is: {response.content.decode('utf-8')}",
        )

        con = json.loads(response.content.decode("utf-8"))

        self.assertEqual("555-555-55555 is not a valid phone number", con["detail"], "Content is wrong")

    def test_bad_email_join_form(self):
        self.requests_mocker.get(
            NYC_PLANNING_LABS_GEOCODE_URL,
            json=valid_join_form_submission["dob_addr_response"],
        )

        # Name, email, phone, location, apt, rooftop, referral
        form, _ = pull_apart_join_form_submission(valid_join_form_submission)
        form["email_address"] = "notareal@email.meshmeshmeshmeshmesh"
        response = self.c.post("/api/v1/join/", form, content_type="application/json")

        code = 400
        self.assertEqual(
            code,
            response.status_code,
            f"status code incorrect for Bad Email Join Form. Should be {code}, but got {response.status_code}.\n Response is: {response.content.decode('utf-8')}",
        )

        con = json.loads(response.content.decode("utf-8"))

        self.assertEqual(
            "notareal@email.meshmeshmeshmeshmesh is not a valid email",
            con["detail"],
            "Content is wrong",
        )

    def test_bad_address_join_form(self):
        self.requests_mocker.get(
            NYC_PLANNING_LABS_GEOCODE_URL,
            json={"features": []},
        )

        # Name, email, phone, location, apt, rooftop, referral
        form, _ = pull_apart_join_form_submission(valid_join_form_submission)
        form["street_address"] = "fjdfahuweildhjweiklfhjkhklfhj"
        response = self.c.post("/api/v1/join/", form, content_type="application/json")

        code = 400
        self.assertEqual(
            code,
            response.status_code,
            f"status code incorrect for Bad Address Join Form. Should be {code}, but got {response.status_code}.\n Response is: {response.content.decode('utf-8')}",
        )

        con = json.loads(response.content.decode("utf-8"))

        self.assertEqual(
            f"(NYC) Address '{form['street_address']}, {form['city']}, {form['state']} {form['zip_code']}' not found in geosearch.planninglabs.nyc.",
            con["detail"],
            f"Did not get correct response content for bad address join form: {response.content.decode('utf-8')}",
        )

    def test_member_moved_join_form(self):
        self.requests_mocker.get(
            NYC_PLANNING_LABS_GEOCODE_URL,
            json=valid_join_form_submission["dob_addr_response"],
        )

        # Name, email, phone, location, apt, rooftop, referral
        form, s = pull_apart_join_form_submission(valid_join_form_submission)
        response1 = self.c.post("/api/v1/join/", form, content_type="application/json")

        code = 201
        self.assertEqual(
            code,
            response1.status_code,
            f"status code incorrect for Valid Join Form. Should be {code}, but got {response1.status_code}.\n Response is: {response1.content.decode('utf-8')}",
        )

        validate_successful_join_form_submission(self, "Valid Join Form", s, response1)

        # Now test that the member can "move" and still access the join form
        v_sub_2 = valid_join_form_submission.copy()
        v_sub_2["street_address"] = "152 Broome Street"
        v_sub_2["dob_addr_response"] = copy.deepcopy(valid_join_form_submission["dob_addr_response"])
        v_sub_2["dob_addr_response"]["features"][0]["properties"]["housenumber"] = "152"

        self.requests_mocker.get(
            NYC_PLANNING_LABS_GEOCODE_URL,
            json=v_sub_2["dob_addr_response"],
        )

        form, s = pull_apart_join_form_submission(v_sub_2)

        # Name, email, phone, location, apt, rooftop, referral
        response2 = self.c.post("/api/v1/join/", form, content_type="application/json")

        code = 201
        self.assertEqual(
            code,
            response2.status_code,
            f"status code incorrect for Valid Join Form. Should be {code}, but got {response2.status_code}.\n Response is: {response2.content.decode('utf-8')}",
        )

        validate_successful_join_form_submission(self, "Valid Join Form", s, response2)

        self.assertEqual(
            json.loads(
                response1.content.decode("utf-8"),
            )["member_id"],
            json.loads(
                response2.content.decode("utf-8"),
            )["member_id"],
        )

    @mock.patch("meshapi.views.forms.notify_administrators_of_data_issue")
    def test_member_moved_join_form_but_somehow_duplicate_objects_already_exist_for_them(self, mock_admin_notif_func):
        # Name, email, phone, location, apt, rooftop, referral
        form, s = pull_apart_join_form_submission(valid_join_form_submission)
        response1 = self.c.post("/api/v1/join/", form, content_type="application/json")

        code = 201
        self.assertEqual(
            code,
            response1.status_code,
            f"status code incorrect for Valid Join Form. Should be {code}, but got {response1.status_code}.\n Response is: {response1.content.decode('utf-8')}",
        )

        validate_successful_join_form_submission(self, "Valid Join Form", s, response1)

        pre_existing_duplicate_member = Member(
            name="John Smith",
            primary_email_address="jsmith@gmail.com",
            phone_number="+1-555-555-5555",
        )
        pre_existing_duplicate_member.save()

        # Now test that the member can "move" and still access the join form
        v_sub_2 = valid_join_form_submission.copy()
        v_sub_2["street_address"] = "152 Broome Street"
<<<<<<< HEAD
        v_sub_2["phone_number"] = "+1 555-555-5555"
=======
>>>>>>> 28649c18

        form, s = pull_apart_join_form_submission(v_sub_2)

        # Name, email, phone, location, apt, rooftop, referral
        response2 = self.c.post("/api/v1/join/", form, content_type="application/json")

        code = 201
        self.assertEqual(
            code,
            response2.status_code,
            f"status code incorrect for Valid Join Form. Should be {code}, but got {response2.status_code}.\n Response is: {response2.content.decode('utf-8')}",
        )

        validate_successful_join_form_submission(
            self,
            "Valid Join Form",
            s,
            response2,
            expected_member_count=2,
        )

        mock_admin_notif_func.assert_called_once()

        self.assertEqual(
            set(mock_admin_notif_func.call_args.args[0]),
            {
<<<<<<< HEAD
                pre_existing_member,
=======
                pre_existing_duplicate_member,
>>>>>>> 28649c18
                Member.objects.get(
                    id=json.loads(
                        response1.content.decode("utf-8"),
                    )["member_id"]
                ),
                Member.objects.get(
                    id=json.loads(
                        response2.content.decode("utf-8"),
                    )["member_id"]
                ),
            },
        )
        self.assertEqual(mock_admin_notif_func.call_args.args[1], MemberSerializer)
        self.assertEqual(mock_admin_notif_func.call_args.args[2], "Possible duplicate member objects detected")
        self.assertIsNotNone(mock_admin_notif_func.call_args.args[3])

    @mock.patch("meshapi.views.forms.notify_administrators_of_data_issue")
    def test_member_moved_and_changed_names_join_form(self, mock_admin_notif_func):
        # Name, email, phone, location, apt, rooftop, referral
        form, s = pull_apart_join_form_submission(valid_join_form_submission)
        response1 = self.c.post("/api/v1/join/", form, content_type="application/json")

        code = 201
        self.assertEqual(
            code,
            response1.status_code,
            f"status code incorrect for Valid Join Form. Should be {code}, but got {response1.status_code}.\n Response is: {response1.content.decode('utf-8')}",
        )

        validate_successful_join_form_submission(self, "Valid Join Form", s, response1)

        # Now test that the member can "move", change their name and still access the join form
        v_sub_2 = valid_join_form_submission.copy()
        v_sub_2["first_name"] = "Jane"
        v_sub_2["last_name"] = "Smith"
        v_sub_2["street_address"] = "152 Broome Street"

        form, s = pull_apart_join_form_submission(v_sub_2)

        # Name, email, phone, location, apt, rooftop, referral
        response2 = self.c.post("/api/v1/join/", form, content_type="application/json")

        code = 201
        self.assertEqual(
            code,
            response2.status_code,
            f"status code incorrect for Valid Join Form. Should be {code}, but got {response2.status_code}.\n Response is: {response2.content.decode('utf-8')}",
        )

        validate_successful_join_form_submission(self, "Valid Join Form", s, response2)

        # Make sure it uses the same member ID
        self.assertEqual(
            json.loads(
                response1.content.decode("utf-8"),
            )["member_id"],
            json.loads(
                response2.content.decode("utf-8"),
            )["member_id"],
        )

        # Make sure the member's name wasn't changed (prevents join form griefing)
        # but also confirm we noted the name change request, and that we sent a notification
        # to slack
        member = Member.objects.get(
            id=json.loads(
                response1.content.decode("utf-8"),
            )["member_id"]
        )
        self.assertEqual(member.name, "John Smith")
        self.assertIn("Dropped name change: Jane Smith", member.notes)

        second_install_number = json.loads(response2.content.decode("utf-8"))["install_number"]
        mock_admin_notif_func.assert_called_once_with(
            [member],
            MemberSerializer,
            f"Dropped name change: Jane Smith (install request #{second_install_number})",
            ANY,
        )

    def test_member_moved_and_used_additional_email_join_form(self):
        # Name, email, phone, location, apt, rooftop, referral
        form, s = pull_apart_join_form_submission(valid_join_form_submission)
        response1 = self.c.post("/api/v1/join/", form, content_type="application/json")

        code = 201
        self.assertEqual(
            code,
            response1.status_code,
            f"status code incorrect for Valid Join Form. Should be {code}, but got {response1.status_code}.\n Response is: {response1.content.decode('utf-8')}",
        )

        validate_successful_join_form_submission(self, "Valid Join Form", s, response1)

        # Add the email we're going to use below (jsmith1234@yahoo.com) as an additional email
        # to confirm that we don't de-duplicate on these additional addresses
        join_form_1_member = Member.objects.get(
            id=json.loads(
                response1.content.decode("utf-8"),
            )["member_id"]
        )
        join_form_1_member.additional_email_addresses.append("jsmith1234@yahoo.com")
        join_form_1_member.save()

        # Now test that the member can "move" and still access the join form, getting a new install
        # number and member object when this happens
        v_sub_2 = valid_join_form_submission.copy()
        v_sub_2["email_address"] = "jsmith1234@yahoo.com"
        v_sub_2["street_address"] = "152 Broome Street"

        form, s = pull_apart_join_form_submission(v_sub_2)

        # Name, email, phone, location, apt, rooftop, referral
        response2 = self.c.post("/api/v1/join/", form, content_type="application/json")

        code = 201
        self.assertEqual(
            code,
            response2.status_code,
            f"status code incorrect for Valid Join Form. Should be {code}, but got {response2.status_code}.\n Response is: {response2.content.decode('utf-8')}",
        )

        validate_successful_join_form_submission(self, "Valid Join Form", s, response2, expected_member_count=2)

        # Ensure we created a new member ID for the second request, since the primary email address
        # doesn't match
        self.assertNotEqual(
            json.loads(
                response1.content.decode("utf-8"),
            )["member_id"],
            json.loads(
                response2.content.decode("utf-8"),
            )["member_id"],
        )

        # Also ensure the original member's primary email wasn't changed (prevents join form griefing)
        member = Member.objects.get(
            id=json.loads(
                response1.content.decode("utf-8"),
            )["member_id"]
        )
        self.assertEqual(member.primary_email_address, "jsmith@gmail.com")

    def test_member_moved_and_used_a_new_phone_number_join_form(self):
        # Name, email, phone, location, apt, rooftop, referral
        form, s = pull_apart_join_form_submission(valid_join_form_submission)
        response1 = self.c.post("/api/v1/join/", form, content_type="application/json")

        code = 201
        self.assertEqual(
            code,
            response1.status_code,
            f"status code incorrect for Valid Join Form. Should be {code}, but got {response1.status_code}.\n Response is: {response1.content.decode('utf-8')}",
        )

        validate_successful_join_form_submission(self, "Valid Join Form", s, response1)

        # Now test that the member can "move" and still access the join form
        # (even with a new phone number, so long as they use the same email)
        v_sub_2 = valid_join_form_submission.copy()
        v_sub_2["phone_number"] = "+1 212-555-5555"
        v_sub_2["street_address"] = "152 Broome Street"

        form, s = pull_apart_join_form_submission(v_sub_2)

        # Name, email, phone, location, apt, rooftop, referral
        response2 = self.c.post("/api/v1/join/", form, content_type="application/json")

        code = 201
        self.assertEqual(
            code,
            response2.status_code,
            f"status code incorrect for Valid Join Form. Should be {code}, but got {response2.status_code}.\n Response is: {response2.content.decode('utf-8')}",
        )

        validate_successful_join_form_submission(self, "Valid Join Form", s, response2)

        self.assertEqual(
            json.loads(
                response1.content.decode("utf-8"),
            )["member_id"],
            json.loads(
                response2.content.decode("utf-8"),
            )["member_id"],
        )

        # Make sure the member's primary phone number wasn't changed (prevents join form griefing)
        # but also confirm we noted the new phone number in additional phone numbers
        member = Member.objects.get(
            id=json.loads(
                response1.content.decode("utf-8"),
            )["member_id"]
        )
        self.assertEqual(member.phone_number, "+1 585-758-3425")
        self.assertEqual(member.additional_phone_numbers, ["+1 212-555-5555"])

    def test_no_email_join_form(self):
        no_email_submission = valid_join_form_submission.copy()
        no_email_submission["email"] = None

        # Name, email, phone, location, apt, rooftop, referral
        form, s = pull_apart_join_form_submission(no_email_submission)
        response1 = self.c.post("/api/v1/join/", form, content_type="application/json")

        code = 400
        self.assertEqual(
            code,
            response1.status_code,
            f"status code incorrect for Valid Join Form. Should be {code}, but got {response1.status_code}.\n Response is: {response1.content.decode('utf-8')}",
        )

<<<<<<< HEAD
        validate_successful_join_form_submission(self, "Valid Join Form", s, response1)

        # Now test that the member can "move" and still access the join form
        # (even if they don't provide an email, and give a badly formatted phone number)
        v_sub_2 = valid_join_form_submission.copy()
        v_sub_2["street_address"] = "152 Broome Street"
        v_sub_2["phone_number"] = "+1 5 8 5 75 8-3 425  "
        v_sub_2["email_address"] = None

        form, s = pull_apart_join_form_submission(v_sub_2)

        # Name, email, phone, location, apt, rooftop, referral
        response2 = self.c.post("/api/v1/join/", form, content_type="application/json")

        code = 201
        self.assertEqual(
            code,
            response2.status_code,
            f"status code incorrect for Valid Join Form. Should be {code}, but got {response2.status_code}.\n Response is: {response2.content.decode('utf-8')}",
        )

        validate_successful_join_form_submission(self, "Valid Join Form", s, response2)

        # Make sure the member's primary phone number wasn't changed,
        # and that the member matches up to the original submission
        self.assertEqual(
            json.loads(
                response1.content.decode("utf-8"),
            )["member_id"],
            json.loads(
                response2.content.decode("utf-8"),
            )["member_id"],
        )
        member = Member.objects.get(
            id=json.loads(
                response1.content.decode("utf-8"),
            )["member_id"]
        )
        self.assertEqual(member.phone_number, "+1 585-758-3425")
        self.assertEqual(member.additional_phone_numbers, [])

=======
>>>>>>> 28649c18
    def test_different_street_addr_same_bin_multi_node(self):
        """ "
        This test case simulates a new building joining the Jefferson structure to
        make sure we handle the multi-address multi-node structures correctly
        """
        self.requests_mocker.get(
            NYC_PLANNING_LABS_GEOCODE_URL,
            json=jefferson_join_form_submission["dob_addr_response"],
        )

        # Name, email, phone, location, apt, rooftop, referral
        form, s = pull_apart_join_form_submission(jefferson_join_form_submission)
        response1 = self.c.post("/api/v1/join/", form, content_type="application/json")

        code = 201
        self.assertEqual(
            code,
            response1.status_code,
            f"status code incorrect for Valid Join Form. Should be {code}, but got {response1.status_code}.\n Response is: {response1.content.decode('utf-8')}",
        )

        validate_successful_join_form_submission(self, "Valid Join Form", s, response1)

        # Now test that the member can "move" and still access the join form
        v_sub_2 = jefferson_join_form_submission.copy()
        v_sub_2["street_address"] = "16 Cypress Avenue"
        v_sub_2["apartment"] = "13"
        v_sub_2["dob_addr_response"] = copy.deepcopy(jefferson_join_form_submission["dob_addr_response"])
        v_sub_2["dob_addr_response"]["features"][0]["properties"]["housenumber"] = "16"
        v_sub_2["dob_addr_response"]["features"][0]["properties"]["street"] = "Cypress Avenue"

        self.requests_mocker.get(
            NYC_PLANNING_LABS_GEOCODE_URL,
            json=v_sub_2["dob_addr_response"],
        )

        building_id_1 = json.loads(
            response1.content.decode("utf-8"),
        )["building_id"]
        building1 = Building.objects.get(id=building_id_1)
        building1.primary_node = Node(
            status=Node.NodeStatus.ACTIVE,
            latitude=building1.latitude,
            longitude=building1.longitude,
            altitude=building1.altitude,
        )
        building1.primary_node.save()
        building1.save()

        additional_node_1_for_building = Node(
            status=Node.NodeStatus.ACTIVE,
            latitude=building1.latitude,
            longitude=building1.longitude,
            altitude=building1.altitude,
        )
        additional_node_1_for_building.save()
        building1.nodes.add(additional_node_1_for_building)

        additional_node_2_for_building = Node(
            status=Node.NodeStatus.INACTIVE,
            latitude=building1.latitude,
            longitude=building1.longitude,
            altitude=building1.altitude,
        )
        additional_node_2_for_building.save()
        building1.nodes.add(additional_node_2_for_building)

        form, s = pull_apart_join_form_submission(v_sub_2)

        # Name, email, phone, location, apt, rooftop, referral
        response2 = self.c.post("/api/v1/join/", form, content_type="application/json")

        code = 201
        self.assertEqual(
            code,
            response2.status_code,
            f"status code incorrect for Valid Join Form. Should be {code}, but got {response2.status_code}.\n Response is: {response2.content.decode('utf-8')}",
        )

        validate_successful_join_form_submission(self, "Valid Join Form", s, response2)

        building_id_2 = json.loads(
            response2.content.decode("utf-8"),
        )["building_id"]

        self.assertNotEqual(building_id_1, building_id_2)

        building2 = Building.objects.get(id=building_id_2)
        self.assertEqual(building1.primary_node, building2.primary_node)
        self.assertEqual(
            set(building1.nodes.all().values_list("network_number", flat=True)),
            set(building2.nodes.all().values_list("network_number", flat=True)),
        )

    def test_member_moved_and_used_non_primary_email_join_form(self):
        self.requests_mocker.get(
            NYC_PLANNING_LABS_GEOCODE_URL,
            json=valid_join_form_submission["dob_addr_response"],
        )

        # Name, email, phone, location, apt, rooftop, referral
        form, s = pull_apart_join_form_submission(valid_join_form_submission)
        response1 = self.c.post("/api/v1/join/", form, content_type="application/json")

        code = 201
        self.assertEqual(
            code,
            response1.status_code,
            f"status code incorrect. Should be {code}, but got {response1.status_code}.\n Response is: {response1.content.decode('utf-8')}",
        )

        validate_successful_join_form_submission(self, "", s, response1)

        member_object = Member.objects.get(id=json.loads(response1.content.decode("utf-8"))["member_id"])
        member_object.stripe_email_address = "jsmith+stripe@gmail.com"
        member_object.additional_email_addresses = ["jsmith+other@gmail.com"]
        member_object.save()

        # Now test that the member can move, use the stripe email address,
        # and we will NOT connect it to their old registration
        v_sub_2 = valid_join_form_submission.copy()
        v_sub_2["email_address"] = "jsmith+stripe@gmail.com"
        v_sub_2["street_address"] = "152 Broome Street"
        v_sub_2["dob_addr_response"] = copy.deepcopy(valid_join_form_submission["dob_addr_response"])
        v_sub_2["dob_addr_response"]["features"][0]["properties"]["housenumber"] = "152"

        self.requests_mocker.get(
            NYC_PLANNING_LABS_GEOCODE_URL,
            json=v_sub_2["dob_addr_response"],
        )

        form, s = pull_apart_join_form_submission(v_sub_2)

        # Name, email, phone, location, apt, rooftop, referral
        response2 = self.c.post("/api/v1/join/", form, content_type="application/json")

        code = 201
        self.assertEqual(
            code,
            response2.status_code,
            f"status code incorrect. Should be {code}, "
            f"but got {response2.status_code}.\n Response is: {response2.content.decode('utf-8')}",
        )

        validate_successful_join_form_submission(self, "", s, response2, expected_member_count=2)

        self.assertNotEqual(
            str(member_object.id),
            json.loads(
                response2.content.decode("utf-8"),
            )["member_id"],
        )

        self.assertNotEqual(
            json.loads(
                response1.content.decode("utf-8"),
            )["install_number"],
            json.loads(
                response2.content.decode("utf-8"),
            )["install_number"],
        )

        # Now test that the member can move again, use an additional email address,
        # and we will still not connect it to their old registration
        v_sub_3 = valid_join_form_submission.copy()
        v_sub_3["email_address"] = "jsmith+other@gmail.com"
        v_sub_3["street_address"] = "178 Broome Street"
        v_sub_3["dob_addr_response"] = copy.deepcopy(valid_join_form_submission["dob_addr_response"])
        v_sub_3["dob_addr_response"]["features"][0]["properties"]["housenumber"] = "178"

        self.requests_mocker.get(
            NYC_PLANNING_LABS_GEOCODE_URL,
            json=v_sub_3["dob_addr_response"],
        )

        form, s = pull_apart_join_form_submission(v_sub_3)

        # Name, email, phone, location, apt, rooftop, referral
        response3 = self.c.post("/api/v1/join/", form, content_type="application/json")

        code = 201
        self.assertEqual(
            code,
            response3.status_code,
            f"status code incorrect. Should be {code}, "
            f"but got {response3.status_code}.\n Response is: {response3.content.decode('utf-8')}",
        )

        validate_successful_join_form_submission(self, "Valid Join Form", s, response3, expected_member_count=2)

        self.assertNotEqual(
            str(member_object.id),
            json.loads(
                response3.content.decode("utf-8"),
            )["member_id"],
        )
        self.assertNotEqual(
            json.loads(
                response1.content.decode("utf-8"),
            )["install_number"],
            json.loads(
                response3.content.decode("utf-8"),
            )["install_number"],
        )

        self.assertNotEqual(
            json.loads(
                response2.content.decode("utf-8"),
            )["member_id"],
            json.loads(
                response3.content.decode("utf-8"),
            )["member_id"],
        )
        self.assertNotEqual(
            json.loads(
                response2.content.decode("utf-8"),
            )["install_number"],
            json.loads(
                response3.content.decode("utf-8"),
            )["install_number"],
        )

    def test_pre_existing_building_and_node(self):
        self.requests_mocker.get(
            NYC_PLANNING_LABS_GEOCODE_URL,
            json=valid_join_form_submission["dob_addr_response"],
        )

        request, s = pull_apart_join_form_submission(valid_join_form_submission)

        node = Node(**sample_node)
        node.save()

        building = Building(
            street_address="151 Broome Street",
            city="New York",
            state="NY",
            zip_code="10002",
            bin=1077609,
            latitude=0.0,
            longitude=0.0,
            altitude=0.0,
            address_truth_sources=["NYCPlanningLabs"],
            primary_node=node,
        )
        building.save()

        response = self.c.post("/api/v1/join/", request, content_type="application/json")
        code = 201
        self.assertEqual(
            code,
            response.status_code,
            f"status code incorrect for Valid Join Form. Should be {code}, but got {response.status_code}.\n Response is: {response.content.decode('utf-8')}",
        )
        validate_successful_join_form_submission(self, "Valid Join Form", s, response)

        install_number = json.loads(response.content.decode("utf-8"))["install_number"]
        install = Install.objects.get(install_number=install_number)

        self.assertEqual(install.building.id, building.id)
        self.assertEqual(install.node.network_number, node.network_number)


def slow_install_init(*args, **kwargs):
    result = original_install_init(*args, **kwargs)
    time.sleep(2)
    return result


class TestJoinFormRaceCondition(TransactionTestCase):
    c = Client()
    admin_c = Client()

    def setUp(self):
        self.admin_user = User.objects.create_superuser(
            username="admin", password="admin_password", email="admin@example.com"
        )
        self.admin_c.login(username="admin", password="admin_password")

        # This isn't used by the test cases here, but because of the slightly hacky way
        # we lock the DB, there needs to be at least one Member or Building object in order
        # for locking to work correctly
        building = Building(**sample_building)
        building.save()

    def test_valid_join_form(self):
        results = []

        member1_submission = valid_join_form_submission.copy()
        member1_submission["email_address"] = "member1@xyz.com"
        member1_submission["phone_number"] = "+1 212 555 5555"
        member2_submission = valid_join_form_submission.copy()
        member2_submission["email_address"] = "member2@xyz.com"
        member1_submission["phone_number"] = "+1 212 555 2222"

        def invoke_join_form(submission, results):
            # Slow down the creation of the Install object to force a race condition
            with mock.patch("meshapi.views.forms.Install.__init__", slow_install_init):
                request, s = pull_apart_join_form_submission(submission)
                response = self.c.post("/api/v1/join/", request, content_type="application/json")
                results.append(response)

        t1 = TestThread(target=invoke_join_form, args=(member1_submission, results))
        time.sleep(0.5)  # Sleep to give the first thread a head start
        t2 = TestThread(target=invoke_join_form, args=(member2_submission, results))

        t1.start()
        t2.start()

        t1.join()
        t2.join()

        response1 = results[0]
        response2 = results[1]

        code = 201
        self.assertEqual(
            code,
            response1.status_code,
            f"status code incorrect for Valid Join Form. Should be {code}, but got {response1.status_code}.\n Response is: {response1.content.decode('utf-8')}",
        )

        code = 201
        self.assertEqual(
            code,
            response2.status_code,
            f"status code incorrect for Valid Join Form. Should be {code}, but got {response2.status_code}.\n Response is: {response2.content.decode('utf-8')}",
        )

        # Make sure that duplicate buildings were not created
        assert response1.data["building_id"] == response2.data["building_id"]
        assert response1.data["member_id"] != response2.data["member_id"]
        assert response1.data["install_number"] != response2.data["install_number"]<|MERGE_RESOLUTION|>--- conflicted
+++ resolved
@@ -25,13 +25,10 @@
     queens_join_form_submission,
     richmond_join_form_submission,
     valid_join_form_submission,
-<<<<<<< HEAD
     valid_join_form_submission_city_needs_expansion,
     valid_join_form_submission_no_email,
     valid_join_form_submission_phone_needs_expansion,
     valid_join_form_submission_street_needs_expansion,
-=======
->>>>>>> 28649c18
     valid_join_form_submission_with_apartment_in_address,
 )
 from .util import TestThread
@@ -541,11 +538,6 @@
         # Now test that the member can "move" and still access the join form
         v_sub_2 = valid_join_form_submission.copy()
         v_sub_2["street_address"] = "152 Broome Street"
-<<<<<<< HEAD
-        v_sub_2["phone_number"] = "+1 555-555-5555"
-=======
->>>>>>> 28649c18
-
         form, s = pull_apart_join_form_submission(v_sub_2)
 
         # Name, email, phone, location, apt, rooftop, referral
@@ -571,11 +563,7 @@
         self.assertEqual(
             set(mock_admin_notif_func.call_args.args[0]),
             {
-<<<<<<< HEAD
-                pre_existing_member,
-=======
                 pre_existing_duplicate_member,
->>>>>>> 28649c18
                 Member.objects.get(
                     id=json.loads(
                         response1.content.decode("utf-8"),
@@ -787,50 +775,7 @@
             f"status code incorrect for Valid Join Form. Should be {code}, but got {response1.status_code}.\n Response is: {response1.content.decode('utf-8')}",
         )
 
-<<<<<<< HEAD
-        validate_successful_join_form_submission(self, "Valid Join Form", s, response1)
-
-        # Now test that the member can "move" and still access the join form
-        # (even if they don't provide an email, and give a badly formatted phone number)
-        v_sub_2 = valid_join_form_submission.copy()
-        v_sub_2["street_address"] = "152 Broome Street"
-        v_sub_2["phone_number"] = "+1 5 8 5 75 8-3 425  "
-        v_sub_2["email_address"] = None
-
-        form, s = pull_apart_join_form_submission(v_sub_2)
-
-        # Name, email, phone, location, apt, rooftop, referral
-        response2 = self.c.post("/api/v1/join/", form, content_type="application/json")
-
-        code = 201
-        self.assertEqual(
-            code,
-            response2.status_code,
-            f"status code incorrect for Valid Join Form. Should be {code}, but got {response2.status_code}.\n Response is: {response2.content.decode('utf-8')}",
-        )
-
-        validate_successful_join_form_submission(self, "Valid Join Form", s, response2)
-
-        # Make sure the member's primary phone number wasn't changed,
-        # and that the member matches up to the original submission
-        self.assertEqual(
-            json.loads(
-                response1.content.decode("utf-8"),
-            )["member_id"],
-            json.loads(
-                response2.content.decode("utf-8"),
-            )["member_id"],
-        )
-        member = Member.objects.get(
-            id=json.loads(
-                response1.content.decode("utf-8"),
-            )["member_id"]
-        )
-        self.assertEqual(member.phone_number, "+1 585-758-3425")
-        self.assertEqual(member.additional_phone_numbers, [])
-
-=======
->>>>>>> 28649c18
+        
     def test_different_street_addr_same_bin_multi_node(self):
         """ "
         This test case simulates a new building joining the Jefferson structure to
