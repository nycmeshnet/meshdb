--- conflicted
+++ resolved
@@ -12,11 +12,8 @@
 from meshapi.models import Building, Install, Member, Node
 from meshapi.views import JoinFormRequest
 
-<<<<<<< HEAD
 from ..serializers import MemberSerializer
-=======
 from ..validation import DOB_BUILDING_HEIGHT_API_URL, NYC_PLANNING_LABS_GEOCODE_URL
->>>>>>> efae7353
 from .sample_data import sample_building, sample_node
 from .sample_join_form_data import (
     bronx_join_form_submission,
@@ -110,24 +107,18 @@
         )
         self.admin_c.login(username="admin", password="admin_password")
 
-<<<<<<< HEAD
+        self.requests_mocker = requests_mock.Mocker(real_http=True)
+        self.requests_mocker.start()
+
+        self.requests_mocker.get(DOB_BUILDING_HEIGHT_API_URL, json=[{"heightroof": 0, "groundelev": 0}])
+
+    def tearDown(self):
+        self.requests_mocker.stop()
+
     @parameterized.expand(
         [
             [valid_join_form_submission],
             [valid_join_form_submission_no_email],
-=======
-        self.requests_mocker = requests_mock.Mocker(real_http=True)
-        self.requests_mocker.start()
-
-        self.requests_mocker.get(DOB_BUILDING_HEIGHT_API_URL, json=[{"heightroof": 0, "groundelev": 0}])
-
-    def tearDown(self):
-        self.requests_mocker.stop()
-
-    @parameterized.expand(
-        [
-            [valid_join_form_submission],
->>>>>>> efae7353
             [richmond_join_form_submission],
             [kings_join_form_submission],
             [queens_join_form_submission],
@@ -135,7 +126,11 @@
         ]
     )
     def test_valid_join_form(self, submission):
-<<<<<<< HEAD
+        self.requests_mocker.get(
+            NYC_PLANNING_LABS_GEOCODE_URL,
+            json=submission["dob_addr_response"],
+        )
+
         request, s = pull_apart_join_form_submission(submission)
 
         response = self.c.post("/api/v1/join/", request, content_type="application/json")
@@ -189,14 +184,6 @@
         request, s = pull_apart_join_form_submission(valid_join_form_submission)
 
         request["phone"] = "212 555 5555"
-=======
-        self.requests_mocker.get(
-            NYC_PLANNING_LABS_GEOCODE_URL,
-            json=submission["dob_addr_response"],
-        )
-
-        request, s = pull_apart_join_form_submission(submission)
->>>>>>> efae7353
 
         response = self.c.post("/api/v1/join/", request, content_type="application/json")
         code = 201
@@ -206,14 +193,11 @@
             f"status code incorrect for Valid Join Form. Should be {code}, but got {response.status_code}.\n Response is: {response.content.decode('utf-8')}",
         )
         validate_successful_join_form_submission(self, "Valid Join Form", s, response)
-<<<<<<< HEAD
 
         self.assertEqual(
             "+1 212-555-5555",
             Member.objects.get(id=json.loads(response.content.decode("utf-8"))["member_id"]).phone_number,
         )
-=======
->>>>>>> efae7353
 
     def test_no_ncl(self):
         self.requests_mocker.get(
