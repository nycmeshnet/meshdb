--- conflicted
+++ resolved
@@ -1,10 +1,6 @@
 import json
 import logging
-<<<<<<< HEAD
 import operator
-import time
-=======
->>>>>>> d9039128
 from dataclasses import dataclass
 from datetime import date
 from functools import reduce
@@ -26,12 +22,12 @@
 from meshapi.util.admin_notifications import notify_administrators_of_data_issue
 from meshapi.util.django_pglocks import advisory_lock
 from meshapi.util.network_number import get_next_available_network_number
-<<<<<<< HEAD
-from meshapi.validation import NYCAddressInfo, normalize_phone_number, validate_email_address, validate_phone_number
-from meshapi.zips import NYCZipCodes
-=======
-from meshapi.validation import geocode_nyc_address, validate_email_address, validate_phone_number
->>>>>>> d9039128
+from meshapi.validation import (
+    geocode_nyc_address,
+    normalize_phone_number,
+    validate_email_address,
+    validate_phone_number,
+)
 from meshdb.utils.spreadsheet_import.building.constants import AddressTruthSource
 
 
@@ -117,16 +113,11 @@
     if r.phone and not validate_phone_number(r.phone):
         return Response({"detail": f"{r.phone} is not a valid phone number"}, status=status.HTTP_400_BAD_REQUEST)
 
-<<<<<<< HEAD
     formatted_phone_number = normalize_phone_number(r.phone) if r.phone else None
 
-    # We only support the five boroughs of NYC at this time
-    if not NYCZipCodes.match_zip(r.zip):
-=======
     try:
         nyc_addr_info = geocode_nyc_address(r.street_address, r.city, r.state, r.zip)
     except ValueError:
->>>>>>> d9039128
         return Response(
             {
                 "detail": "Non-NYC registrations are not supported at this time. Check back later, "
