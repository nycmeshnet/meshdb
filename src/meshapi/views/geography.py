--- conflicted
+++ resolved
@@ -1,10 +1,6 @@
-<<<<<<< HEAD
 import logging
 from dataclasses import dataclass
-from typing import Dict, List, Optional, Tuple
-=======
 from typing import Any, Dict, List, Optional, Tuple, TypedDict
->>>>>>> af5d6f8d
 
 from django.db.models import Exists, F, OuterRef, Q
 from django.db.models.functions import Greatest
@@ -23,13 +19,9 @@
 from rest_framework.views import APIView
 from rest_framework_dataclasses.serializers import DataclassSerializer
 
-<<<<<<< HEAD
 from meshapi.exceptions import AddressError
 from meshapi.models import LOS, Device, Install, Link, Node
 from meshapi.validation import geocode_nyc_address
-=======
-from meshapi.models import LOS, Install, Link
->>>>>>> af5d6f8d
 
 KML_CONTENT_TYPE = "application/vnd.google-earth.kml+xml"
 KML_CONTENT_TYPE_WITH_CHARSET = f"{KML_CONTENT_TYPE}; charset=utf-8"
