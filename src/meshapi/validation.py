import json
import logging
import os
import time
from dataclasses import dataclass
from typing import List, Optional

import phonenumbers
import requests
from django.core.exceptions import ValidationError
from flags.state import flag_state
from validate_email import validate_email_or_fail
from validate_email.exceptions import (
    DNSTimeoutError,
    EmailValidationError,
    SMTPCommunicationError,
    SMTPTemporaryError,
    TLSNegotiationError,
)

from meshapi.exceptions import AddressAPIError, AddressError, OpenDataAPIError
from meshapi.util.constants import DEFAULT_EXTERNAL_API_TIMEOUT_SECONDS, INVALID_ALTITUDE
from meshapi.zips import NYCZipCodes

from .pelias import humanify_street_address

RECAPTCHA_SECRET_KEY_V2 = os.environ.get("RECAPTCHA_SERVER_SECRET_KEY_V2")
RECAPTCHA_SECRET_KEY_V3 = os.environ.get("RECAPTCHA_SERVER_SECRET_KEY_V3")
RECAPTCHA_INVISIBLE_TOKEN_SCORE_THRESHOLD = float(os.environ.get("RECAPTCHA_INVISIBLE_TOKEN_SCORE_THRESHOLD", 0.5))

NYC_PLANNING_LABS_GEOCODE_URL = "https://geosearch.planninglabs.nyc/v2/search"
DOB_BUILDING_HEIGHT_API_URL = "https://data.cityofnewyork.us/resource/qb5r-6dgf.json"
RECAPTCHA_TOKEN_VALIDATION_URL = "https://www.google.com/recaptcha/api/siteverify"


<<<<<<< HEAD
=======
INVALID_BIN_NUMBERS = [-2, -1, 0, 1000000, 2000000, 3000000, 4000000]


# FIXME (wdn): When we can't reach the internet to get the email, this returns 400.
# That's wrong. It should be 500 because it's our fault. I've seen this reject
# valid emails because of this and it makes testing offline impossible unless you mock it.
# https://github.com/nycmeshnet/meshdb/issues/692
>>>>>>> bbd8a144
def validate_email_address(email_address: str) -> Optional[bool]:
    try:
        return validate_email_or_fail(
            email_address=email_address,
            check_format=True,
            check_blacklist=True,
            check_dns=True,
            dns_timeout=5,
            check_smtp=False,
        )
    except SMTPTemporaryError:
        # SMTPTemporaryError indicates address validity
        # is ambiguous. We give the submitter the benefit of the doubt in this case
        return True
    except (DNSTimeoutError, SMTPCommunicationError, TLSNegotiationError) as error:
        # These errors indicate a transient failure in our ability to validate the requested email,
        # re-raise the exception to trigger a 500 at the top level handler
        raise error
    except EmailValidationError:
        # Failures for any other reason indicate the email address is invalid, and we should 400 them
        return False


def normalize_phone_number(phone_number: str) -> str:
    return phonenumbers.format_number(
        phonenumbers.parse(phone_number, "US"),
        phonenumbers.PhoneNumberFormat.INTERNATIONAL,
    )


def validate_phone_number(phone_number: str) -> Optional[phonenumbers.PhoneNumber]:
    try:
        parsed = phonenumbers.parse(phone_number, "US")
        if not phonenumbers.is_possible_number(parsed):
            return None
        return parsed
    except phonenumbers.NumberParseException:
        return None


# Used to obtain info about addresses within NYC. Uses a pair of APIs
# hosted by the city with all kinds of good info. Unfortunately, there's
# not a solid way to check if an address is actually _within_ NYC, so this
# is gated by OSMAddressInfo.
@dataclass
class NYCAddressInfo:
    street_address: str
    city: str
    state: str
    zip: str
    longitude: float
    latitude: float
    altitude: float | None
    bin: int | None

    def __init__(self, street_address: str, city: str, state: str, zip_code: str):
        if state != "New York" and state != "NY":
            raise ValueError(f"(NYC) State '{state}' is not New York.")

        # We only support the five boroughs of NYC at this time
        if not NYCZipCodes.match_zip(zip_code):
            raise ValueError(f"Non-NYC zip code detected: {zip_code}")

        self.address = f"{street_address}, {city}, {state} {zip_code}"

        try:
            # Look up BIN in NYC Planning's Authoritative Search
            # This one always returns a "best effort" search
            query_params = {
                "text": self.address,
                "size": "1",
            }
            nyc_planning_req = requests.get(
                NYC_PLANNING_LABS_GEOCODE_URL,
                params=query_params,
                timeout=DEFAULT_EXTERNAL_API_TIMEOUT_SECONDS,
            )
            nyc_planning_resp = json.loads(nyc_planning_req.content.decode("utf-8"))
        except Exception:
            logging.exception("Got exception querying geosearch.planninglabs.nyc")
            raise AddressAPIError

        if len(nyc_planning_resp["features"]) == 0:
            raise AddressError(f"(NYC) Address '{self.address}' not found in geosearch.planninglabs.nyc.")

        # If we enter something not within NYC, the API will still give us
        # the closest matching street address it can find, so check that
        # the ZIP of what we entered matches what we got.

        # For some insane reason this is an integer, so we have to cast it to a string
        found_zip = str(nyc_planning_resp["features"][0]["properties"]["postalcode"])
        if found_zip != zip_code:
            raise AddressError(
                f"(NYC) Could not find address '{street_address}, {city}, {state} {zip_code}'. "
                f"Zip code ({zip_code}) is incorrect or not within city limits"
            )

        addr_props = nyc_planning_resp["features"][0]["properties"]

        # Get the rest of the address info
        self.street_address = humanify_street_address(f"{addr_props['housenumber']} {addr_props['street']}")

        self.city = addr_props["borough"].replace("Manhattan", "New York")

        # Queens addresses are special and different, but it seems the neighborhood name
        # that the city gives us is always a good value for "City"
        if self.city == "Queens":
            self.city = addr_props.get("neighbourhood", "Queens")

        self.state = addr_props["region_a"]
        self.zip = str(addr_props["postalcode"])

        if (
            not addr_props.get("addendum", {}).get("pad", {}).get("bin")
            or int(addr_props["addendum"]["pad"]["bin"]) in INVALID_BIN_NUMBERS
        ):
            raise AddressError(
                f"(NYC) Could not find address '{street_address}, {city}, {state} {zip_code}'. "
                f"DOB API returned invalid BIN: {addr_props['addendum']['pad']['bin']}"
            )
        self.bin = addr_props["addendum"]["pad"]["bin"]
        self.longitude, self.latitude = nyc_planning_resp["features"][0]["geometry"]["coordinates"]

        # Now that we have the bin, we can definitively get the height from
        # NYC OpenData
        try:
            query_params = {
                "$where": f"bin={self.bin}",
                "$select": "heightroof,groundelev",
                "$limit": "1",
            }
            nyc_dataset_req = requests.get(
                DOB_BUILDING_HEIGHT_API_URL,
                params=query_params,
                timeout=DEFAULT_EXTERNAL_API_TIMEOUT_SECONDS,
            )
            nyc_dataset_resp = json.loads(nyc_dataset_req.content.decode("utf-8"))

            if len(nyc_dataset_resp) == 0:
                logging.warning(f"Empty response from nyc open data about altitude of ({self.bin})")
                raise OpenDataAPIError
            else:
                # Convert relative to ground altitude to absolute altitude AMSL,
                # convert feet to meters, and round to the nearest 0.1 m
                FEET_PER_METER = 3.28084
                self.altitude = round(
                    (float(nyc_dataset_resp[0]["heightroof"]) + float(nyc_dataset_resp[0]["groundelev"]))
                    / FEET_PER_METER,
                    1,
                )
        except OpenDataAPIError:
            self.altitude = INVALID_ALTITUDE
            logging.warning(
                f"(NYC) DOB BIN ({self.bin}) not found in NYC OpenData while trying to query for altitude information"
            )
        except Exception:
            self.altitude = INVALID_ALTITUDE
            logging.exception(f"An error occurred while trying to find ({self.bin}) in NYC OpenData")


def validate_multi_phone_number_field(phone_number_list: List[str]) -> None:
    for num in phone_number_list:
        validate_phone_number_field(num)


def validate_phone_number_field(phone_number: str) -> None:
    if not validate_phone_number(phone_number):
        raise ValidationError(f"Invalid phone number: {phone_number}")


def geocode_nyc_address(street_address: str, city: str, state: str, zip_code: str) -> Optional[NYCAddressInfo]:
    attempts_remaining = 2
    while attempts_remaining > 0:
        attempts_remaining -= 1
        try:
            nyc_addr_info = NYCAddressInfo(street_address, city, state, zip_code)
            return nyc_addr_info
        # If the user has given us an invalid address. Tell them to buzz
        # off.
        except (AddressError, ValueError) as e:
            logging.exception("AddressError when validating address")
            # Raise to next level
            raise e

        # If we get any other error, then there was probably an issue
        # using the API, and we should wait a bit and re-try
        except (AddressAPIError, Exception):
            logging.exception("(NYC) Something went wrong validating the address. Re-trying...")
            time.sleep(3)

    # If we run out of tries, bail.
    logging.warning(f"Could not parse address: {street_address}, {city}, {state}, {zip_code}")
    return None


def check_recaptcha_token(token: Optional[str], server_secret: str, remote_ip: Optional[str]) -> float:
    payload = {"secret": server_secret, "response": token}
    if remote_ip:
        payload["remoteip"] = remote_ip

    captcha_response = requests.post(
        RECAPTCHA_TOKEN_VALIDATION_URL,
        payload,
    )

    captcha_response.raise_for_status()

    response_json = captcha_response.json()

    # If "success" is missing or false, throw an error that this is an invalid token
    if not response_json.get("success"):
        raise ValueError("Invalid recaptcha token")

    # If there is no score in the response, we are dealing with a v2 token,
    # which has no concept of score, only binary success/failure of the manual
    # checkbox captcha. In this case, we can be confident this is a human since
    # they have completed the checkbox captcha, so we return 1.0 (100% human score)
    return response_json.get("score", 1.0)


def validate_recaptcha_tokens(
    recaptcha_invisible_token: Optional[str], recaptcha_checkbox_token: Optional[str], remote_ip: Optional[str]
) -> None:
    if not RECAPTCHA_SECRET_KEY_V3 or not RECAPTCHA_SECRET_KEY_V2:
        raise EnvironmentError(
            "Enviornment variables RECAPTCHA_SERVER_SECRET_KEY_V2 and RECAPTCHA_SERVER_SECRET_KEY_V3 must be "
            "set in order to validate recaptcha tokens"
        )

    # If we have a checkbox token, just check that token is valid, and if it is, we are good, since
    # completing the checkbox is a good indication of human-ness
    if recaptcha_checkbox_token:
        check_recaptcha_token(recaptcha_checkbox_token, RECAPTCHA_SECRET_KEY_V2, remote_ip)
        # The above call will throw if the token is invalid, so if we reach this point we are done
        # validating
        return

    # If we don't have a checkbox token, get the score associated with the "invisible" token
    # and if it's too low, throw an exception so we 401 them
    # (which will prompt them to submit a checkbox in the frontend)
    invisible_token_score = check_recaptcha_token(recaptcha_invisible_token, RECAPTCHA_SECRET_KEY_V3, remote_ip)

    if invisible_token_score < RECAPTCHA_INVISIBLE_TOKEN_SCORE_THRESHOLD:
        raise ValueError(
            f"Score of {invisible_token_score} is less than our threshold of "
            f"{RECAPTCHA_INVISIBLE_TOKEN_SCORE_THRESHOLD}"
        )

    if flag_state("JOIN_FORM_FAIL_ALL_INVISIBLE_RECAPTCHAS"):
        raise ValueError(
            "Feature flag JOIN_FORM_FAIL_ALL_INVISIBLE_RECAPTCHAS enabled, failing validation "
            "even though this request should have succeeded"
        )<|MERGE_RESOLUTION|>--- conflicted
+++ resolved
@@ -33,16 +33,9 @@
 RECAPTCHA_TOKEN_VALIDATION_URL = "https://www.google.com/recaptcha/api/siteverify"
 
 
-<<<<<<< HEAD
-=======
 INVALID_BIN_NUMBERS = [-2, -1, 0, 1000000, 2000000, 3000000, 4000000]
 
 
-# FIXME (wdn): When we can't reach the internet to get the email, this returns 400.
-# That's wrong. It should be 500 because it's our fault. I've seen this reject
-# valid emails because of this and it makes testing offline impossible unless you mock it.
-# https://github.com/nycmeshnet/meshdb/issues/692
->>>>>>> bbd8a144
 def validate_email_address(email_address: str) -> Optional[bool]:
     try:
         return validate_email_or_fail(
