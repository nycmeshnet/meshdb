import json
import logging
import time
from dataclasses import dataclass
<<<<<<< HEAD
from typing import List, Optional
=======
from typing import Optional
>>>>>>> d9039128

import phonenumbers
import requests
from django.core.exceptions import ValidationError
from validate_email import validate_email

from meshapi.exceptions import AddressAPIError, AddressError, OpenDataAPIError
from meshapi.util.constants import DEFAULT_EXTERNAL_API_TIMEOUT_SECONDS, INVALID_ALTITUDE
from meshapi.zips import NYCZipCodes
from meshdb.utils.spreadsheet_import.building.constants import INVALID_BIN_NUMBERS
from meshdb.utils.spreadsheet_import.building.pelias import humanify_street_address

NYC_PLANNING_LABS_GEOCODE_URL = "https://geosearch.planninglabs.nyc/v2/search"
DOB_BUILDING_HEIGHT_API_URL = "https://data.cityofnewyork.us/resource/qb5r-6dgf.json"


def validate_email_address(email_address: str) -> bool:
    return validate_email(
        email_address=email_address,
        check_format=True,
        check_blacklist=True,
        check_dns=True,
        dns_timeout=5,
        check_smtp=False,
    )


def normalize_phone_number(phone_number: str) -> str:
    return phonenumbers.format_number(
        phonenumbers.parse(phone_number, "US"),
        phonenumbers.PhoneNumberFormat.INTERNATIONAL,
    )


# Expects country code!!!!
def validate_phone_number(phone_number: str) -> Optional[phonenumbers.PhoneNumber]:
    try:
        parsed = phonenumbers.parse(phone_number, "US")
        if not phonenumbers.is_possible_number(parsed):
            return None
        return parsed
    except phonenumbers.NumberParseException:
        return None


# Used to obtain info about addresses within NYC. Uses a pair of APIs
# hosted by the city with all kinds of good info. Unfortunately, there's
# not a solid way to check if an address is actually _within_ NYC, so this
# is gated by OSMAddressInfo.
@dataclass
class NYCAddressInfo:
    street_address: str
    city: str
    state: str
    zip: int
    longitude: float
    latitude: float
    altitude: float | None
    bin: int | None

    def __init__(self, street_address: str, city: str, state: str, zip_code: int):
        if state != "New York" and state != "NY":
            raise ValueError(f"(NYC) State '{state}' is not New York.")

        self.address = f"{street_address}, {city}, {state} {zip_code}"

        try:
            # Look up BIN in NYC Planning's Authoritative Search
            # This one always returns a "best effort" search
            query_params = {
                "text": self.address,
                "size": "1",
            }
            nyc_planning_req = requests.get(
                NYC_PLANNING_LABS_GEOCODE_URL,
                params=query_params,
                timeout=DEFAULT_EXTERNAL_API_TIMEOUT_SECONDS,
            )
            nyc_planning_resp = json.loads(nyc_planning_req.content.decode("utf-8"))
        except Exception:
            logging.exception("Got exception querying geosearch.planninglabs.nyc")
            raise AddressAPIError

        if len(nyc_planning_resp["features"]) == 0:
            raise AddressError(f"(NYC) Address '{self.address}' not found in geosearch.planninglabs.nyc.")

        # If we enter something not within NYC, the API will still give us
        # the closest matching street address it can find, so check that
        # the ZIP of what we entered matches what we got.

        # FIXME (willnilges): Found an edge case where if you enter an address
        # that's not in the Zip code, it will print the "not within city limits"
        # error. Either the error message needs to be re-worked, or additional
        # validation is required to figure out exactly what is wrong.
        found_zip = int(nyc_planning_resp["features"][0]["properties"]["postalcode"])
        if found_zip != zip_code:
            raise AddressError(
                f"(NYC) Could not find address '{street_address}, {city}, {state} {zip_code}'. "
                f"Zip code ({zip_code}) is incorrect or not within city limits"
            )

        addr_props = nyc_planning_resp["features"][0]["properties"]

        # Get the rest of the address info
        self.street_address = humanify_street_address(f"{addr_props['housenumber']} {addr_props['street']}")

        self.city = addr_props["borough"].replace("Manhattan", "New York")
        self.state = addr_props["region_a"]
        self.zip = int(addr_props["postalcode"])

        # TODO (willnilges): Bail if no BIN. Given that we're guaranteeing this is NYC, if
        # there is no BIN, then we've really foweled something up
        if int(addr_props["addendum"]["pad"]["bin"]) in INVALID_BIN_NUMBERS:
            raise AddressError(
                f"(NYC) Could not find address '{street_address}, {city}, {state} {zip_code}'. "
                f"DOB API returned invalid BIN: {addr_props['addendum']['pad']['bin']}"
            )
        self.bin = addr_props["addendum"]["pad"]["bin"]
        self.longitude, self.latitude = nyc_planning_resp["features"][0]["geometry"]["coordinates"]

        # Now that we have the bin, we can definitively get the height from
        # NYC OpenData
        try:
            query_params = {
                "$where": f"bin={self.bin}",
                "$select": "heightroof,groundelev",
                "$limit": "1",
            }
            nyc_dataset_req = requests.get(
                DOB_BUILDING_HEIGHT_API_URL,
                params=query_params,
                timeout=DEFAULT_EXTERNAL_API_TIMEOUT_SECONDS,
            )
            nyc_dataset_resp = json.loads(nyc_dataset_req.content.decode("utf-8"))

            if len(nyc_dataset_resp) == 0:
                logging.warning(f"Empty response from nyc open data about altitude of ({self.bin})")
                raise OpenDataAPIError
            else:
                # Convert relative to ground altitude to absolute altitude AMSL,
                # convert feet to meters, and round to the nearest 0.1 m
                FEET_PER_METER = 3.28084
                self.altitude = round(
                    (float(nyc_dataset_resp[0]["heightroof"]) + float(nyc_dataset_resp[0]["groundelev"]))
                    / FEET_PER_METER,
                    1,
                )
        except OpenDataAPIError:
            self.altitude = INVALID_ALTITUDE
            logging.warning(
                f"(NYC) DOB BIN ({self.bin}) not found in NYC OpenData while trying to query for altitude information"
            )
        except Exception:
            self.altitude = INVALID_ALTITUDE
            logging.exception(f"An error occurred while trying to find ({self.bin}) in NYC OpenData")


<<<<<<< HEAD
def validate_multi_phone_number_field(phone_number_list: List[str]) -> None:
    for num in phone_number_list:
        validate_phone_number_field(num)


def validate_phone_number_field(phone_number: str) -> None:
    if not validate_phone_number(phone_number):
        raise ValidationError(f"Invalid phone number: {phone_number}")
=======
def geocode_nyc_address(street_address: str, city: str, state: str, zip_code: int) -> Optional[NYCAddressInfo]:
    # We only support the five boroughs of NYC at this time
    if not NYCZipCodes.match_zip(zip_code):
        raise ValueError(f"Non-NYC zip code detected: {zip_code}")

    attempts_remaining = 2
    while attempts_remaining > 0:
        attempts_remaining -= 1
        try:
            nyc_addr_info = NYCAddressInfo(street_address, city, state, zip_code)
            return nyc_addr_info
        # If the user has given us an invalid address. Tell them to buzz
        # off.
        except AddressError as e:
            logging.exception("AddressError when validating address")
            # Raise to next level
            raise e

        # If we get any other error, then there was probably an issue
        # using the API, and we should wait a bit and re-try
        except (AddressAPIError, Exception):
            logging.exception("(NYC) Something went wrong validating the address. Re-trying...")
            time.sleep(3)

    # If we run out of tries, bail.
    logging.warning(f"Could not parse address: {street_address}, {city}, {state}, {zip_code}")
    return None
>>>>>>> d9039128
<|MERGE_RESOLUTION|>--- conflicted
+++ resolved
@@ -2,11 +2,7 @@
 import logging
 import time
 from dataclasses import dataclass
-<<<<<<< HEAD
 from typing import List, Optional
-=======
-from typing import Optional
->>>>>>> d9039128
 
 import phonenumbers
 import requests
@@ -164,7 +160,6 @@
             logging.exception(f"An error occurred while trying to find ({self.bin}) in NYC OpenData")
 
 
-<<<<<<< HEAD
 def validate_multi_phone_number_field(phone_number_list: List[str]) -> None:
     for num in phone_number_list:
         validate_phone_number_field(num)
@@ -173,7 +168,8 @@
 def validate_phone_number_field(phone_number: str) -> None:
     if not validate_phone_number(phone_number):
         raise ValidationError(f"Invalid phone number: {phone_number}")
-=======
+
+
 def geocode_nyc_address(street_address: str, city: str, state: str, zip_code: int) -> Optional[NYCAddressInfo]:
     # We only support the five boroughs of NYC at this time
     if not NYCZipCodes.match_zip(zip_code):
@@ -200,5 +196,4 @@
 
     # If we run out of tries, bail.
     logging.warning(f"Could not parse address: {street_address}, {city}, {state}, {zip_code}")
-    return None
->>>>>>> d9039128
+    return None