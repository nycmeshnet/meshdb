--- conflicted
+++ resolved
@@ -8,17 +8,14 @@
 spec:
   {{- if contains "prod" .Values.meshweb.environment }}
   replicas: 3
-<<<<<<< HEAD
   {{- else }}
   replicas: 1
   {{- end }}
-=======
   strategy:
     type: RollingUpdate
     rollingUpdate:
       maxSurge: 1
       maxUnavailable: 1
->>>>>>> f56e2148
   selector:
     matchLabels:
       {{- include "meshdb.selectorLabels" . | nindent 6 }}
