# Default values for meshdb.
# This is a YAML-formatted file.
# Declare variables to be passed into your templates.

pg:
  dbname: meshdb
  user: meshdb
  user_ro: meshdb_ro
  port: "5432"
<<<<<<< HEAD
=======
  pvc_name_legacy: "meshdb-postgres-pvc"
>>>>>>> 665e1054
  pvc_name: "meshdb-postgres-encyrpted-pvc"
  pvc_size: "20Gi"
  liveness_probe: "true"
  podSecurityContext: {}
  # fsGroup: 2000
  securityContext: {}
  # capabilities:
  #   drop:
  #   - ALL
  # readOnlyRootFilesystem: true
  # runAsNonRoot: true
  # runAsUser: 1000
  resources: {}
  # We usually recommend not to specify default resources and to leave this as a conscious
  # choice for the user. This also increases chances charts run on environments with little
  # resources, such as Minikube. If you do want to specify resources, uncomment the following
  # lines, adjust them as necessary, and remove the curly braces after 'resources:'.
  # limits:
  #   cpu: 100m
  #   memory: 128Mi
  # requests:
  #   cpu: 100m
  #   memory: 128Mi
  nodeSelector: {}
  affinity: {}
  tolerations: []

meshweb:
  port: 8081
  enable_debug: "False"
  disable_profiling: "True"
  disable_pano_edits: "True"
  static_pvc_name: "meshdb-static-pvc"
  static_pvc_size: "1Gi"
  liveness_probe: "true"
  image:
    repository: willnilges/meshdb
    tag: main
  podSecurityContext: {}
  securityContext: {}
  resources: {}
  nodeSelector: {}
  affinity: {}
  tolerations: []

pgadmin:
  port: 80

nginx:
  port: 80
  podSecurityContext: {}
  securityContext: {}
  resources: {}
  nodeSelector: {}
  affinity: {}
  tolerations: []

ingress:
  enabled: true
  targetService: meshdb-nginx # Testing this out
  className: "traefik"
  annotations: {}
    # kubernetes.io/ingress.class: nginx
    # kubernetes.io/tls-acme: "true"
  hosts:
    - host: db.mesh.nycmesh.net # This will get overridden. Set Values.ingress.hosts[0].host
      paths:
        - path: /
          pathType: Prefix 
  tls: []

uisp:
  url: "https://uisp.mesh.nycmesh.net/nms"

redis:
  liveness_probe: "true"
  port: 6379
  podSecurityContext: {}
  securityContext: {}
  resources: {}
  nodeSelector: {}
  affinity: {}
  tolerations: []

pelias:
  port: 3000
  podSecurityContext: {}
  securityContext: {}
  resources: {}
  nodeSelector: {}
  affinity: {}
  tolerations: []

image:
  pullPolicy: Always

nameOverride: ""
fullnameOverride: "meshdb"

#serviceAccount:
#  # Specifies whether a service account should be created
#  create: true
#  # Automatically mount a ServiceAccount's API credentials?
#  automount: true
#  # Annotations to add to the service account
#  annotations: {}
#  # The name of the service account to use.
#  # If not set and create is true, a name is generated using the fullname template
#  name: ""

podAnnotations: {}
podLabels: {}

autoscaling:
  enabled: false
  minReplicas: 1
  maxReplicas: 100
  targetCPUUtilizationPercentage: 80
  # targetMemoryUtilizationPercentage: 80<|MERGE_RESOLUTION|>--- conflicted
+++ resolved
@@ -7,10 +7,7 @@
   user: meshdb
   user_ro: meshdb_ro
   port: "5432"
-<<<<<<< HEAD
-=======
   pvc_name_legacy: "meshdb-postgres-pvc"
->>>>>>> 665e1054
   pvc_name: "meshdb-postgres-encyrpted-pvc"
   pvc_size: "20Gi"
   liveness_probe: "true"
