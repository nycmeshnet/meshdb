--- conflicted
+++ resolved
@@ -22,11 +22,7 @@
   resources:
     limits:
       cpu: 1
-<<<<<<< HEAD
-      memory: 512Mi
-=======
       memory: 1Gi
->>>>>>> d8ecaf15
     requests:
       cpu: 1
       memory: 256Mi
@@ -105,21 +101,12 @@
   podSecurityContext: {}
   securityContext: {}
   resources:
-<<<<<<< HEAD
-    limits:
-      cpu: 250m
-      memory: 256Mi
-    requests:
-      cpu: 100m
-      memory: 128Mi
-=======
     #limits:
     #  cpu: 250m
     #  memory: 512Mi
     requests:
       cpu: 250m
       memory: 512Mi
->>>>>>> d8ecaf15
   nodeSelector: {}
   affinity: {}
   tolerations: []
